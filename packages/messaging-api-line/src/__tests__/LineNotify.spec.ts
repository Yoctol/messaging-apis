--- conflicted
+++ resolved
@@ -164,13 +164,8 @@
       Authorization: `Bearer access_token`,
     };
 
-<<<<<<< HEAD
-    mock.onGet().reply(config => {
+    apiMock.onGet().reply(config => {
       expect(config.url).toEqual('/api/status');
-=======
-    apiMock.onGet().reply(config => {
-      expect(config.url).toEqual('https://notify-api.line.me/api/status');
->>>>>>> 011d7449
       expect(config.headers.Authorization).toEqual(headers.Authorization);
       return [200, reply];
     });
@@ -199,13 +194,8 @@
       Authorization: `Bearer access_token`,
     };
 
-<<<<<<< HEAD
-    mock.onPost().reply(config => {
+    apiMock.onPost().reply(config => {
       expect(config.url).toEqual('/api/notify');
-=======
-    apiMock.onPost().reply(config => {
-      expect(config.url).toEqual('https://notify-api.line.me/api/notify');
->>>>>>> 011d7449
       expect(config.data).toEqual(body);
       expect(config.headers['Content-Type']).toEqual(headers['Content-Type']);
       expect(config.headers.Authorization).toEqual(headers.Authorization);
@@ -234,13 +224,8 @@
       Authorization: `Bearer access_token`,
     };
 
-<<<<<<< HEAD
-    mock.onPost().reply(config => {
+    apiMock.onPost().reply(config => {
       expect(config.url).toEqual('/api/revoke');
-=======
-    apiMock.onPost().reply(config => {
-      expect(config.url).toEqual('https://notify-api.line.me/api/revoke');
->>>>>>> 011d7449
       expect(JSON.parse(config.data)).toEqual(body);
       expect(config.headers['Content-Type']).toEqual(headers['Content-Type']);
       expect(config.headers.Authorization).toEqual(headers.Authorization);
