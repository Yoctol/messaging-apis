/* @flow */
/* eslint-disable camelcase */

import axios from 'axios';
import AxiosError from 'axios-error';

import type { ChatAction } from './TelegramTypes';

type Axios = {
  get: Function,
  post: Function,
  put: Function,
  path: Function,
  delete: Function,
};

<<<<<<< HEAD
=======
function handleError(err) {
  const { error_code, description } = err.response.data;
  const msg = `Telegram API - ${error_code} ${description || ''}`; // eslint-disable-line camelcase
  throw new AxiosError(msg, err);
}

type ClientConfig = {
  accessToken: string,
  origin?: string,
};

>>>>>>> 712cbf38
export default class TelegramClient {
  static connect = (
    accessTokenOrConfig: string | ClientConfig
  ): TelegramClient => new TelegramClient(accessTokenOrConfig);

  _token: string;
  _axios: Axios;

  constructor(accessTokenOrConfig: string | ClientConfig) {
    let origin;
    if (accessTokenOrConfig && typeof accessTokenOrConfig === 'object') {
      const config = accessTokenOrConfig;

      this._token = config.accessToken;
      origin = config.origin;
    } else {
      this._token = accessTokenOrConfig;
    }

    this._axios = axios.create({
      baseURL: `${origin || 'https://api.telegram.org'}/bot${this._token}/`,
      headers: {
        'Content-Type': 'application/json',
      },
    });
  }

  get axios(): Axios {
    return this._axios;
  }

  get accessToken(): string {
    return this._token;
  }

  _request = async (...args: Array<any>) => {
    try {
      const response = await this._axios.post(...args);

      const { data, config, request } = response;

      if (!data.ok) {
        throw new AxiosError(`Telegram API - ${data.description || ''}`, {
          config,
          request,
          response,
        });
      }

      return data;
    } catch (err) {
      const { error_code, description } = err.response.data;
      const msg = `Telegram API - ${error_code} ${description || ''}`; // eslint-disable-line camelcase

      throw new AxiosError(msg, err);
    }
  };

  /**
   * https://core.telegram.org/bots/api#getupdates
   */
  getUpdates = (options?: Object) =>
    this._request('/getUpdates', {
      ...options,
    });

  /**
   * https://core.telegram.org/bots/api#getwebhookinfo
   */
  getWebhookInfo = () => this._request('/getWebhookInfo');

  /**
   * https://core.telegram.org/bots/api#setwebhook
   */
  setWebhook = (url: string) =>
    this._request('/setWebhook', {
      url,
    });

  /**
   * https://core.telegram.org/bots/api#deletewebhook
   */
  deleteWebhook = () => this._request('/deleteWebhook');

  /**
   * https://core.telegram.org/bots/api#getme
   */
  getMe = () => this._request('/getMe');

  /**
   * https://core.telegram.org/bots/api#getuserprofilephotos
   */
  getUserProfilePhotos = (userId: string, options?: Object) =>
    this._request('/getUserProfilePhotos', {
      user_id: userId,
      ...options,
    });

  /**
   * https://core.telegram.org/bots/api#getfile
   */
  getFile = (fileId: string) =>
    (this._request('/getFile', {
      file_id: fileId,
    }): Object);

  /**
   * Get link for file. This is extension method of getFile()
   */
  getFileLink = (fileId: string) =>
    this.getFile(fileId).then(
      response =>
        `https://api.telegram.org/file/bot${this._token}/${
          response.result.file_path
        }`
    );

  /**
   * https://core.telegram.org/bots/api#getchat
   */
  getChat = (chatId: string) =>
    this._request('/getChat', {
      chat_id: chatId,
    });

  /**
   * https://core.telegram.org/bots/api#getchatmemberscount
   */
  getChatAdministrators = (chatId: string) =>
    this._request('/getChatAdministrators', {
      chat_id: chatId,
    });

  /**
   * https://core.telegram.org/bots/api#getchatmemberscount
   */
  getChatMembersCount = (chatId: string) =>
    this._request('/getChatMembersCount', {
      chat_id: chatId,
    });

  /**
   * https://core.telegram.org/bots/api#getchatmemberscount
   */
  getChatMember = (chatId: string, userId: string) =>
    this._request('/getChatMember', {
      chat_id: chatId,
      user_id: userId,
    });

  /**
   * https://core.telegram.org/bots/api#sendmessage
   */
  sendMessage = (chatId: string, text: string, options?: Object) =>
    this._request('/sendMessage', {
      chat_id: chatId,
      text,
      ...options,
    });

  /**
   * https://core.telegram.org/bots/api#sendphoto
   */
  sendPhoto = (chatId: string, photo: string, options?: Object) =>
    this._request('/sendPhoto', {
      chat_id: chatId,
      photo,
      ...options,
    });

  /**
   * https://core.telegram.org/bots/api#sendaudio
   */
  sendAudio = (chatId: string, audio: string, options?: Object) =>
    this._request('/sendAudio', {
      chat_id: chatId,
      audio,
      ...options,
    });

  /**
   * https://core.telegram.org/bots/api#senddocument
   */
  sendDocument = (chatId: string, document: string, options?: Object) =>
    this._request('/sendDocument', {
      chat_id: chatId,
      document,
      ...options,
    });

  /**
   * https://core.telegram.org/bots/api#sendsticker
   */
  sendSticker = (chatId: string, sticker: string, options?: Object) =>
    this._request('/sendSticker', {
      chat_id: chatId,
      sticker,
      ...options,
    });

  /**
   * https://core.telegram.org/bots/api#sendvideo
   */
  sendVideo = (chatId: string, video: string, options?: Object) =>
    this._request('/sendVideo', {
      chat_id: chatId,
      video,
      ...options,
    });

  /**
   * https://core.telegram.org/bots/api#sendvoice
   */
  sendVoice = (chatId: string, voice: string, options?: Object) =>
    this._request('/sendVoice', {
      chat_id: chatId,
      voice,
      ...options,
    });

  /**
   * https://core.telegram.org/bots/api#sendvideonote
   */
  sendVideoNote = (chatId: string, videoNote: string, options?: Object) =>
    this._request('/sendVideoNote', {
      chat_id: chatId,
      video_note: videoNote,
      ...options,
    });

  /**
   * https://core.telegram.org/bots/api#sendmediagroup
   */
  sendMediaGroup = (chatId: string, media: Array<Object>, options?: Object) =>
    this._request('/sendMediaGroup', {
      chat_id: chatId,
      media,
      ...options,
    });

  /**
   * https://core.telegram.org/bots/api#sendlocation
   */
  sendLocation = (
    chatId: string,
    { latitude, longitude }: {| latitude: number, longitude: number |},
    options?: Object
  ) =>
    this._request('/sendLocation', {
      chat_id: chatId,
      latitude,
      longitude,
      ...options,
    });

  /**
   * https://core.telegram.org/bots/api#editmessagelivelocation
   */
  editMessageLiveLocation = (
    { latitude, longitude }: {| latitude: number, longitude: number |},
    options?: Object
  ) =>
    this._request('/editMessageLiveLocation', {
      latitude,
      longitude,
      ...options,
    });

  /**
   * https://core.telegram.org/bots/api#stopmessagelivelocation
   */
  stopMessageLiveLocation = (identifier: Object) =>
    this._request('/stopMessageLiveLocation', {
      ...identifier,
    });

  /**
   * https://core.telegram.org/bots/api#sendvenue
   */
  sendVenue = (
    chatId: string,
    {
      latitude,
      longitude,
      title,
      address,
    }: {|
      latitude: number,
      longitude: number,
      title: string,
      address: string,
    |},
    options?: Object
  ) =>
    this._request('/sendVenue', {
      chat_id: chatId,
      latitude,
      longitude,
      title,
      address,
      ...options,
    });

  /**
   * https://core.telegram.org/bots/api#sendcontact
   */
  sendContact = (
    chatId: string,
    {
      phone_number,
      first_name,
    }: {| phone_number: string, first_name: string |},
    options?: Object
  ) =>
    this._request('/sendContact', {
      chat_id: chatId,
      phone_number,
      first_name,
      ...options,
    });

  /**
   * https://core.telegram.org/bots/api#sendchataction
   */
  sendChatAction = (chatId: string, action: ChatAction) =>
    this._request('/sendChatAction', {
      chat_id: chatId,
      action,
    });

  /**
   * https://core.telegram.org/bots/api#editmessagetext
   */
  editMessageText = (text: string, options?: Object) =>
    this._request('/editMessageText', {
      text,
      ...options,
    });

  /**
   * https://core.telegram.org/bots/api#editmessagecaption
   */
  editMessageCaption = (caption: string, options?: Object) =>
    this._request('/editMessageCaption', {
      caption,
      ...options,
    });

  /**
   * https://core.telegram.org/bots/api#editmessagereplymarkup
   */
  editMessageReplyMarkup = (replyMarkup: Object, options?: Object) =>
    this._request('/editMessageReplyMarkup', {
      reply_markup: replyMarkup,
      ...options,
    });

  /**
   * https://core.telegram.org/bots/api#deletemessage
   */
  deleteMessage = (chatId: string, messageId: string) =>
    this._request('/deleteMessage', {
      chat_id: chatId,
      message_id: messageId,
    });

  /**
   * https://core.telegram.org/bots/api#kickchatmember
   */
  kickChatMember = (chatId: string, userId: string, options?: Object) =>
    this._request('/kickChatMember', {
      chat_id: chatId,
      user_id: userId,
      ...options,
    });

  /**
   * https://core.telegram.org/bots/api#unbanChatMember
   */
  unbanChatMember = (chatId: string, userId: string) =>
    this._request('/unbanChatMember', {
      chat_id: chatId,
      user_id: userId,
    });

  /**
   * https://core.telegram.org/bots/api#restrictChatMember
   */
  restrictChatMember = (chatId: string, userId: string, options?: Object) =>
    this._request('/restrictChatMember', {
      chat_id: chatId,
      user_id: userId,
      ...options,
    });

  /**
   * https://core.telegram.org/bots/api#promoteChatMember
   */
  promoteChatMember = (chatId: string, userId: string, options?: Object) =>
    this._request('/promoteChatMember', {
      chat_id: chatId,
      user_id: userId,
      ...options,
    });

  /**
   * https://core.telegram.org/bots/api#exportChatInviteLink
   */
  exportChatInviteLink = (chatId: string) =>
    this._request('/exportChatInviteLink', {
      chat_id: chatId,
    });

  /**
   * https://core.telegram.org/bots/api#setChatPhoto
   */
  setChatPhoto = (chatId: string, photo: string) =>
    this._request('/setChatPhoto', {
      chat_id: chatId,
      photo,
    });

  /**
   * https://core.telegram.org/bots/api#deleteChatPhoto
   */
  deleteChatPhoto = (chatId: string) =>
    this._request('/deleteChatPhoto', {
      chat_id: chatId,
    });

  /**
   * https://core.telegram.org/bots/api#setChatTitle
   */
  setChatTitle = (chatId: string, title: string) =>
    this._request('/setChatTitle', {
      chat_id: chatId,
      title,
    });

  /**
   * https://core.telegram.org/bots/api#setChatDescription
   */
  setChatDescription = (chatId: string, description: string) =>
    this._request('/setChatDescription', {
      chat_id: chatId,
      description,
    });

  /**
   * https://core.telegram.org/bots/api#setchatstickerset
   */
  setChatStickerSet = (chatId: string, stickerSetName: string) =>
    this._request('/setChatStickerSet', {
      chat_id: chatId,
      sticker_set_name: stickerSetName,
    });

  /**
   * https://core.telegram.org/bots/api#deletechatstickerset
   */
  deleteChatStickerSet = (chatId: string) =>
    this._request('/deleteChatStickerSet', {
      chat_id: chatId,
    });

  /**
   * https://core.telegram.org/bots/api#pinChatMessage
   */
  pinChatMessage = (chatId: string, messageId: number, options?: Object) =>
    this._request('/pinChatMessage', {
      chat_id: chatId,
      messsage_id: messageId,
      ...options,
    });

  /**
   * https://core.telegram.org/bots/api#unpinChatMessage
   */
  unpinChatMessage = (chatId: string) =>
    this._request('/unpinChatMessage', {
      chat_id: chatId,
    });

  /**
   * https://core.telegram.org/bots/api#leaveChat
   */
  leaveChat = (chatId: string) =>
    this._request('/leaveChat', {
      chat_id: chatId,
    });

  /**
   * https://core.telegram.org/bots/api#getchatmemberscount
   */
  forwardMessage = (
    chatId: string,
    fromChatId: string,
    messageId: string,
    options?: Object
  ) =>
    this._request('/forwardMessage', {
      chat_id: chatId,
      from_chat_id: fromChatId,
      message_id: messageId,
      ...options,
    });

  /**
   * https://core.telegram.org/bots/api#sendinvoice
   */
  sendInvoice = (
    chatId: string,
    product: {|
      title: string,
      description: string,
      payload: string,
      provider_token: string,
      start_parameter: string,
      currency: string,
      prices: Array<Object>,
    |},
    options?: Object
  ) =>
    this._request('/sendInvoice', {
      chat_id: chatId,
      ...product,
      ...options,
    });

  /**
   * https://core.telegram.org/bots/api#answershippingquery
   */
  answerShippingQuery = (
    shippingQueryId: string,
    ok: boolean,
    options?: Object
  ) =>
    this._request('/answerShippingQuery', {
      shipping_query_id: shippingQueryId,
      ok,
      ...options,
    });

  /**
   * https://core.telegram.org/bots/api#answerprecheckoutquery
   */
  answerPreCheckoutQuery = (
    preCheckoutQueryId: string,
    ok: boolean,
    options?: Object
  ) =>
    this._request('/answerPreCheckoutQuery', {
      pre_checkout_query_id: preCheckoutQueryId,
      ok,
      ...options,
    });

  /**
   * https://core.telegram.org/bots/api#answerinlinequery
   */
  answerInlineQuery = (
    inlineQueryId: string,
    results: Array<Object>,
    options?: Object
  ) =>
    this._request('/answerInlineQuery', {
      inline_query_id: inlineQueryId,
      results,
      ...options,
    });

  /**
   * https://core.telegram.org/bots/api#sendgame
   */
  sendGame = (chatId: string, gameShortName: string, options?: Object) =>
    this._request('/sendGame', {
      chat_id: chatId,
      game_short_name: gameShortName,
      ...options,
    });

  /**
   * https://core.telegram.org/bots/api#setgamescore
   */
  setGameScore = (userId: string, score: number, options?: Object) =>
    this._request('/setGameScore', {
      user_id: userId,
      score,
      ...options,
    });

  /**
   * https://core.telegram.org/bots/api#getgamehighscores
   */
  getGameHighScores = (userId: string, options?: Object) =>
    this._request('/getGameHighScores', {
      user_id: userId,
      ...options,
    });
}<|MERGE_RESOLUTION|>--- conflicted
+++ resolved
@@ -14,20 +14,11 @@
   delete: Function,
 };
 
-<<<<<<< HEAD
-=======
-function handleError(err) {
-  const { error_code, description } = err.response.data;
-  const msg = `Telegram API - ${error_code} ${description || ''}`; // eslint-disable-line camelcase
-  throw new AxiosError(msg, err);
-}
-
 type ClientConfig = {
   accessToken: string,
   origin?: string,
 };
 
->>>>>>> 712cbf38
 export default class TelegramClient {
   static connect = (
     accessTokenOrConfig: string | ClientConfig
