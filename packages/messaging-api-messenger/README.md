# messaging-api-messenger

> Messaging API client for Messenger

<img src="https://static.xx.fbcdn.net/rsrc.php/v3/y8/r/R_1BAhxMP5I.png" alt="Messenger" width="150" />

## Table of Contents

- [Installation](#installation)
- [Usage](#usage)
- [API Reference](#api-reference)
  * [Send API](#send-api)
    * [Content Types](#content-types)
    * [Templates](#templates)
    * [Quick Replies](#quick-replies)
    * [Sender Actions](#sender-actions)
    * [Attachment Upload API](#attachment-upload-api)
    * [Tags](#tags)
    * [Message Batching](#message-batching)
  * [Broadcast API](#broadcast-api)
    * [Targeting Broadcast Messages](#targeting-broadcast-messages)
  * [User Profile API](#user-profile-api)
  * [Messenger Profile API](#messenger-profile-api)
    * [Persistent Menu](#persistent-menu)
    * [Get Started Button](#get-started-button)
    * [Greeting Text](#greeting-text)
    * [Whitelisted Domains](#domain-whitelist)
    * [Account Linking URL](#account-linking-url)
    * [Payment Settings](#payment-settings)
    * [Target Audience](#target-audience)
    * [Chat Extension Home URL](#chat-extension-home-url)
  * [Messenger Code API](#messenger-code-api)
  * [Handover Protocol API](#handover-protocol-api)
  * [Page Messaging Insights API](#page-messaging-insights-api)
  * [Built-in NLP API](#built-in-nlp-api)

## Installation

```sh
npm i --save messaging-api-messenger
```
or
```sh
yarn add messaging-api-messenger
```

<br />

## Usage

### Initialize

```js
const { MessengerClient } = require('messaging-api-messenger');

// get accessToken from facebook developers website
const client = MessengerClient.connect(accessToken);
```

You can specify version of Facebook Graph API using second argument:

```js
const client = MessengerClient.connect(accessToken, '2.9');
```

If it is not specified, version `2.11` will be used as default.

<br />

## API Reference

All methods return a Promise.

<br />

<a id="send-api" />

### Send API - [Official Docs](https://developers.facebook.com/docs/messenger-platform/send-api-reference)  

## `sendRawBody(body)`

Send request raw body using the [Send API](https://developers.facebook.com/docs/messenger-platform/reference/send-api#request).

Param | Type     | Description
----- | -------- | -----------
body  | `Object` | Raw body to be sent.

Example:
```js
client.sendRawBody({
  recipient: {
    id: USER_ID,
  },
  message: {
    text: 'Hello!',
  },
});
```

<br />

## `sendMessage(userId, message)`

Send messages to specified user using the [Send API](https://developers.facebook.com/docs/messenger-platform/reference/send-api#request).

Param   | Type                              | Description
------- | --------------------------------- | -----------
userId  | <code>String &#124; Object</code> | Page-scoped user ID of the recipient or [recipient][send-api-reference#recipient] object.
message | `Object`                          | [message](https://developers.facebook.com/docs/messenger-platform/reference/send-api#message) object.
options | `Object`                          | Other optional parameters. For example, [messaging types](https://developers.facebook.com/docs/messenger-platform/send-messages#messaging_types) or [tags](https://developers.facebook.com/docs/messenger-platform/message-tags).


Example:
```js
client.sendMessage(USER_ID, {
  text: 'Hello!',
});
```

You can specifiy [messaging type]([messaging types](https://developers.facebook.com/docs/messenger-platform/send-messages#messaging_types)) using options. If `messaging_type` and `tag` is not provided, `UPDATE` will be used as default messaging type.

Example:
```js
client.sendMessage(
  USER_ID,
  {
    text: 'Hello!',
  },
  {
    messaging_type: 'RESPONSE',
  }
);
```

Available messaging types:
- `UPDATE` as default
- `RESPONSE` using `{ messaging_type: 'RESPONSE' }` options
- `MESSAGE_TAG` using `{ tag: 'ANY_TAG' }` options
- `NON_PROMOTIONAL_SUBSCRIPTION` using `{ messaging_type: 'NON_PROMOTIONAL_SUBSCRIPTION' }` options

<br />

<a id="content-types" />

### Content Types - [Content types](https://developers.facebook.com/docs/messenger-platform/send-api-reference/contenttypes)

## `sendText(userId, text [, options])`

Send plain text messages to specified user using the [Send API](https://developers.facebook.com/docs/messenger-platform/reference/send-api#request).

Param   | Type                             | Description
------- | --------------------------------- | -----------
userId  | <code>String &#124; Object</code> | Page-scoped user ID of the recipient or [recipient][send-api-reference#recipient] object.
text    | `String`                          | Text of the message to be sent.
options | `Object`                          | Other optional parameters. For example,    [tags](https://developers.facebook.com/docs/messenger-platform/message-tags).

Example:
```js
client.sendText(USER_ID, 'Hello!', { tag: 'ISSUE_RESOLUTION' });
```

<br />

## `sendAttachment(userId, attachment)`

Send attachment messages to specified user using the [Send API](https://developers.facebook.com/docs/messenger-platform/reference/send-api#request).

Param      | Type                              | Description
---------- | --------------------------------- | -----------
userId     | <code>String &#124; Object</code> | Page-scoped user ID of the recipient or [recipient][send-api-reference#recipient] object.
attachment | `Object`                          | [attachment](https://developers.facebook.com/docs/messenger-platform/reference/send-api#attachment) object.

Example:
```js
client.sendAttachment(USER_ID, {
  type: 'image',
  payload: {
    url: 'https://example.com/pic.png',
  },
});
```

<br />

## `sendAudio(userId, audio)`

Send sounds to specified user by uploading them or sharing a URL using the [Send API](https://developers.facebook.com/docs/messenger-platform/reference/send-api#request).

<img src="https://scontent-tpe1-1.xx.fbcdn.net/v/t39.2365-6/13503473_1584526905179825_88080075_n.png?oh=085ef554f12d061090677b89f3275d64&oe=59EB29D3" alt="sendAudio" width="250" />

Param  | Type                              | Description
------ | --------------------------------- | -----------
userId | <code>String &#124; Object</code> | Page-scoped user ID of the recipient or [recipient][send-api-reference#recipient] object.
audio  | <code>String &#124; Buffer &#124; ReadStream &#124; AttachmentPayload</code> | audio to be sent.

Example:

 - Send audio using url string:

```js
client.sendAudio(USER_ID, 'https://example.com/audio.mp3');
```

 - Use `AttachmentPayload` to send cached attachment:

```js
client.sendAudio(USER_ID, { attachment_id: '55688' });
```

 - Use `ReadStream` created from local file:

```js
const fs = require('fs');

client.sendAudio(USER_ID, fs.createReadStream('audio.mp3'));
```

<br />

## `sendImage(userId, image)`

Send images to specified user by uploading them or sharing a URL using the [Send API](https://developers.facebook.com/docs/messenger-platform/reference/send-api#request). Supported formats are jpg, png and gif.

<img src="https://scontent-tpe1-1.xx.fbcdn.net/v/t39.2365-6/13466577_1753800631570799_2129488873_n.png?oh=5904aadb6aa82cd2287d777359bd3cd2&oe=59F32D6A" alt="sendImage" width="250" />

Param  | Type                              | Description
------ | --------------------------------- | -----------
userId | <code>String &#124; Object</code> | Page-scoped user ID of the recipient or [recipient][send-api-reference#recipient] object.
audio  | <code>String &#124; Buffer &#124; ReadStream &#124; AttachmentPayload</code> | image to be sent.

Example:

 - Send image using url string:

```js
client.sendImage(USER_ID, 'https://example.com/vr.jpg');
```

 - Use `AttachmentPayload` to send cached attachment:

```js
client.sendImage(USER_ID, { attachment_id: '55688' });
```

 - Use `ReadStream` created from local file:

```js
const fs = require('fs');

client.sendImage(USER_ID, fs.createReadStream('vr.jpg'));
```

<br />

## `sendVideo(userId, video)`

Send videos to specified user by uploading them or sharing a URL using the [Send API](https://developers.facebook.com/docs/messenger-platform/reference/send-api#request).

<img src="https://scontent-tpe1-1.xx.fbcdn.net/v/t39.2365-6/13509239_1608341092811398_289173120_n.png?oh=160ea165834203bae79c24c8e07137de&oe=5A350DB4" alt="sendVideo" width="250" />

Param  | Type                              | Description
------ | --------------------------------- | -----------
userId | <code>String &#124; Object</code> | Page-scoped user ID of the recipient or [recipient][send-api-reference#recipient] object.
video  | <code>String &#124; Buffer &#124; ReadStream &#124; AttachmentPayload</code> | video to be sent.

Example:

 - Send video using url string:

```js
client.sendVideo(USER_ID, 'https://example.com/video.mp4');
```

 - Use `AttachmentPayload` to send cached attachment:

```js
client.sendVideo(USER_ID, { attachment_id: '55688' });
```

 - Use `ReadStream` created from local file:

```js
const fs = require('fs');

client.sendVideo(USER_ID, fs.createReadStream('video.mp4'));
```

<br />

## `sendFile(userId, file)`

Send files to specified user by uploading them or sharing a URL using the [Send API](https://developers.facebook.com/docs/messenger-platform/reference/send-api#request).

<img src="https://scontent-tpe1-1.xx.fbcdn.net/v/t39.2365-6/13480153_1115020735225077_1305291896_n.png?oh=a972010ea3edd1ea967885b06317efab&oe=59F63578" alt="sendVideo" width="250" />

Param  | Type                              | Description
------ | --------------------------------- | -----------
userId | <code>String &#124; Object</code> | Page-scoped user ID of the recipient or [recipient][send-api-reference#recipient] object.
file   | <code>String &#124; Buffer &#124; ReadStream &#124; AttachmentPayload</code> | file to be sent.

Example:

 - Send file using url string:

```js
client.sendFile(USER_ID, 'https://example.com/receipt.pdf');
```

 - Use `AttachmentPayload` to send cached attachment:

```js
client.sendFile(USER_ID, { attachment_id: '55688' });
```

 - Use `ReadStream` created from local file:

```js
const fs = require('fs');

client.sendFile(USER_ID, fs.createReadStream('receipt.pdf'));
```

<br />

<a id="templates" />

### Templates - [Official Docs](https://developers.facebook.com/docs/messenger-platform/send-api-reference/templates)

## `sendTemplate(userId, template)`

Send structured message templates to specified user using the [Send API](https://developers.facebook.com/docs/messenger-platform/reference/send-api#request).

Param    | Type                              | Description
-------- | --------------------------------- | -----------
userId   | <code>String &#124; Object</code> | Page-scoped user ID of the recipient or [recipient][send-api-reference#recipient] object.
template | `Object`                          | Object of the template.

Example:
```js
client.sendTemplate(USER_ID, {
  template_type: 'button',
  text: 'title',
  buttons: [
    {
      type: 'postback',
      title: 'Start Chatting',
      payload: 'USER_DEFINED_PAYLOAD',
    },
  ],
});
```

<br />

## `sendButtonTemplate(userId, title, buttons)` - [Official Docs](https://developers.facebook.com/docs/messenger-platform/send-api-reference/button-template)

Send button message templates to specified user using the [Send API](https://developers.facebook.com/docs/messenger-platform/reference/send-api#request).

<img src="https://scontent-tpe1-1.xx.fbcdn.net/v/t39.2365-6/13509162_1732711383655205_1306472501_n.png?oh=0e2409226bc50b23207bf37bf6e2edb6&oe=5A377CAC" alt="sendButtonTemplate" width="250" />

Param   | Type                              | Description
------- | --------------------------------- | -----------
userId  | <code>String &#124; Object</code> | Page-scoped user ID of the recipient or [recipient][send-api-reference#recipient] object.
title   | `String`                          | Text that appears above the buttons.
buttons | `Array<Object>`                   | Array of [button](https://developers.facebook.com/docs/messenger-platform/send-messages/template/button#button). Set of 1-3 buttons that appear as call-to-actions.

Example:
```js
client.sendButtonTemplate(USER_ID, 'What do you want to do next?', [
  {
    type: 'web_url',
    url: 'https://petersapparel.parseapp.com',
    title: 'Show Website',
  },
  {
    type: 'postback',
    title: 'Start Chatting',
    payload: 'USER_DEFINED_PAYLOAD',
  },
]);
```

<br />

## `sendGenericTemplate(userId, elements [, options])` - [Official Docs](https://developers.facebook.com/docs/messenger-platform/send-api-reference/generic-template)

Send generic message templates to specified user using the [Send API](https://developers.facebook.com/docs/messenger-platform/reference/send-api#request).

<img src="https://scontent-tpe1-1.xx.fbcdn.net/v/t39.2365-6/13509251_1026555627430343_1803381600_n.png?oh=e9fadd445090a4743bfd20fda487be5f&oe=59EE4571" alt="sendGenericTemplate" width="250" />

Param    | Type                              | Description
-------- | --------------------------------- | -----------
userId   | <code>String &#124; Object</code> | Page-scoped user ID of the recipient or [recipient][send-api-reference#recipient] object.
elements | `Array<Object>`                   | Array of [element](https://developers.facebook.com/docs/messenger-platform/send-messages/template/generic#element). Data for each bubble in message.
options  | `Object`                          | Other optional parameters, such as `image_aspect_ratio` and [tags](https://developers.facebook.com/docs/messenger-platform/message-tags).

Example:
```js
client.sendGenericTemplate(
  USER_ID,
  [
    {
      title: "Welcome to Peter's Hats",
      image_url: 'https://petersfancybrownhats.com/company_image.png',
      subtitle: "We've got the right hat for everyone.",
      default_action: {
        type: 'web_url',
        url: 'https://peterssendreceiveapp.ngrok.io/view?item=103',
        messenger_extensions: true,
        webview_height_ratio: 'tall',
        fallback_url: 'https://peterssendreceiveapp.ngrok.io/',
      },
      buttons: [
        {
          type: 'postback',
          title: 'Start Chatting',
          payload: 'DEVELOPER_DEFINED_PAYLOAD',
        },
      ],
    },
  ],
  { image_aspect_ratio: 'square' }
);
```

Adding a [tag](https://developers.facebook.com/docs/messenger-platform/message-tags) to a message allows you to send it outside the 24+1 window, for a limited number of use cases, per [Messenger Platform policy](https://developers.facebook.com/docs/messenger-platform/policy-overview).  

Example:
```js
client.sendGenericTemplate(
  USER_ID,
  [
    {
      // ...
    },
  ],
  { tag: 'ISSUE_RESOLUTION' }
);
```

Available tags:
- `PAIRING_UPDATE`
- `APPLICATION_UPDATE`
- `ACCOUNT_UPDATE`
- `PAYMENT_UPDATE`
- `PERSONAL_FINANCE_UPDATE`
- `SHIPPING_UPDATE`
- `RESERVATION_UPDATE`
- `ISSUE_RESOLUTION`
- `APPOINTMENT_UPDATE`
- `GAME_EVENT`
- `TRANSPORTATION_UPDATE`
- `FEATURE_FUNCTIONALITY_UPDATE`
- `TICKET_UPDATE`

<br />

## `sendListTemplate(userId, items, buttons, options)` - [Official Docs](https://developers.facebook.com/docs/messenger-platform/send-api-reference/list-template)

Send list message templates to specified user using the [Send API](https://developers.facebook.com/docs/messenger-platform/reference/send-api#request).

<img src="https://scontent-tpe1-1.xx.fbcdn.net/v/t39.2365-6/14858155_1136082199802015_362293724211838976_n.png?oh=46900eb955ff8ea1040fc5353d9be2fa&oe=59F245DD" alt="sendListTemplate" width="500" />

Param   | Type                              | Description
------- | --------------------------------- | -----------
userId  | <code>String &#124; Object</code> | Page-scoped user ID of the recipient or [recipient][send-api-reference#recipient] object.
items   | `Array<Object>`                   | Array of [element](https://developers.facebook.com/docs/messenger-platform/send-messages/template/generic#element). List view elements.
buttons | `Array<Object>`                   | Array of [button](https://developers.facebook.com/docs/messenger-platform/send-messages/template/button#button). List of buttons associated on the list template message (maximum of 1 button).
options | `Object`                          | Other optional parameters, such as `top_element_style`.

Example:
```js
client.sendListTemplate(
  USER_ID,
  [
    {
      title: 'Classic T-Shirt Collection',
      image_url: 'https://peterssendreceiveapp.ngrok.io/img/collection.png',
      subtitle: 'See all our colors',
      default_action: {
        type: 'web_url',
        url: 'https://peterssendreceiveapp.ngrok.io/shop_collection',
        messenger_extensions: true,
        webview_height_ratio: 'tall',
        fallback_url: 'https://peterssendreceiveapp.ngrok.io/',
      },
      buttons: [
        {
          title: 'View',
          type: 'web_url',
          url: 'https://peterssendreceiveapp.ngrok.io/collection',
          messenger_extensions: true,
          webview_height_ratio: 'tall',
          fallback_url: 'https://peterssendreceiveapp.ngrok.io/',
        },
      ],
    },
  ],
  [
    {
      type: 'postback',
      title: 'View More',
      payload: 'USER_DEFINED_PAYLOAD',
    },
  ],
  { top_element_style: 'compact' }
);
```

<br />

## `sendOpenGraphTemplate(userId, elements)` - [Official Docs](https://developers.facebook.com/docs/messenger-platform/open-graph-template)

Send open graph message templates to specified user using the [Send API](https://developers.facebook.com/docs/messenger-platform/reference/send-api#request).

Param    | Type                              | Description
-------- | --------------------------------- | -----------
userId   | <code>String &#124; Object</code> | Page-scoped user ID of the recipient or [recipient][send-api-reference#recipient] object.
elements | `Array<Object>`                   | Array of [element](https://developers.facebook.com/docs/messenger-platform/send-messages/template/generic#element). Only one element is allowed.

Example:
```js
client.sendOpenGraphTemplate(USER_ID, [
  {
    url: 'https://open.spotify.com/track/7GhIk7Il098yCjg4BQjzvb',
    buttons: [
      {
        type: 'web_url',
        url: 'https://en.wikipedia.org/wiki/Rickrolling',
        title: 'View More',
      },
    ],
  },
]);
```

<br />

## `sendMediaTemplate(userId, elements)` - [Official Docs](https://developers.facebook.com/docs/messenger-platform/send-messages/template/media)

Send media message templates to specified user using the [Send API](https://developers.facebook.com/docs/messenger-platform/reference/send-api#request).

Param    | Type                              | Description
-------- | --------------------------------- | -----------
userId   | <code>String &#124; Object</code> | Page-scoped user ID of the recipient or [recipient][send-api-reference#recipient] object.
elements | `Array<Object>`                   | Array of [element](https://developers.facebook.com/docs/messenger-platform/reference/template/media#payload). Only one element is allowed.

Example:
```js
client.sendMediaTemplate(USER_ID, [
  {
    media_type: 'image',
    attachment_id: '1854626884821032',
    buttons: [
      {
        type: 'web_url',
        url: 'https://en.wikipedia.org/wiki/Rickrolling',
        title: 'View Website',
      },
    ],
  },
]);
```

<br />

## `sendReceiptTemplate(userId, receipt)`  - [Official Docs](https://developers.facebook.com/docs/messenger-platform/send-api-reference/receipt-template)

Send receipt message templates to specified user using the [Send API](https://developers.facebook.com/docs/messenger-platform/reference/send-api#request).

<img src="https://scontent-tpe1-1.xx.fbcdn.net/v/t39.2365-6/13466939_915325738590743_1056699384_n.png?oh=bd6869385dee4c2cfaef1329fc660a01&oe=5A0331D4" alt="sendReceiptTemplate" width="250" />

Param   | Type                              | Description
------- | --------------------------------- | -----------
userId  | <code>String &#124; Object</code> | Page-scoped user ID of the recipient or [recipient][send-api-reference#recipient] object.
receipt | `Object`                          | [payload](https://developers.facebook.com/docs/messenger-platform/send-messages/template/receipt#payload) of receipt template.

Example:
```js
client.sendReceiptTemplate(USER_ID, {
  recipient_name: 'Stephane Crozatier',
  order_number: '12345678902',
  currency: 'USD',
  payment_method: 'Visa 2345',
  order_url: 'http://petersapparel.parseapp.com/order?order_id=123456',
  timestamp: '1428444852',
  elements: [
    {
      title: 'Classic White T-Shirt',
      subtitle: '100% Soft and Luxurious Cotton',
      quantity: 2,
      price: 50,
      currency: 'USD',
      image_url: 'http://petersapparel.parseapp.com/img/whiteshirt.png',
    },
    {
      title: 'Classic Gray T-Shirt',
      subtitle: '100% Soft and Luxurious Cotton',
      quantity: 1,
      price: 25,
      currency: 'USD',
      image_url: 'http://petersapparel.parseapp.com/img/grayshirt.png',
    },
  ],
  address: {
    street_1: '1 Hacker Way',
    street_2: '',
    city: 'Menlo Park',
    postal_code: '94025',
    state: 'CA',
    country: 'US',
  },
  summary: {
    subtotal: 75.0,
    shipping_cost: 4.95,
    total_tax: 6.19,
    total_cost: 56.14,
  },
  adjustments: [
    {
      name: 'New Customer Discount',
      amount: 20,
    },
    {
      name: '$10 Off Coupon',
      amount: 10,
    },
  ],
});
```

<br />

## `sendAirlineBoardingPassTemplate(userId, attributes)` - [Official Docs](https://developers.facebook.com/docs/messenger-platform/send-api-reference/airline-boardingpass-template)

Send airline boarding pass message templates to specified user using the [Send API](https://developers.facebook.com/docs/messenger-platform/reference/send-api#request).

<img src="https://scontent-tpe1-1.xx.fbcdn.net/v/t39.2365-6/13466921_1408414619175015_4955822_n.png?oh=3136f1ef03e482bda03f433b18745033&oe=5A316E63" alt="sendAirlineBoardingPassTemplate" width="600" />

Param      | Type                              | Description
---------- | --------------------------------- | -----------
userId     | <code>String &#124; Object</code> | Page-scoped user ID of the recipient or [recipient][send-api-reference#recipient] object.
attributes | `Object`                          | [payload](https://developers.facebook.com/docs/messenger-platform/send-messages/template/airline-boarding-pass#payload) of boarding pass template.

Example:
```js
client.sendAirlineBoardingPassTemplate(RECIPIENT_ID, {
  intro_message: 'You are checked in.',
  locale: 'en_US',
  boarding_pass: [
    {
      passenger_name: 'SMITH/NICOLAS',
      pnr_number: 'CG4X7U',
      travel_class: 'business',
      seat: '74J',
      auxiliary_fields: [
        {
          label: 'Terminal',
          value: 'T1',
        },
        {
          label: 'Departure',
          value: '30OCT 19:05',
        },
      ],
      secondary_fields: [
        {
          label: 'Boarding',
          value: '18:30',
        },
        {
          label: 'Gate',
          value: 'D57',
        },
        {
          label: 'Seat',
          value: '74J',
        },
        {
          label: 'Sec.Nr.',
          value: '003',
        },
      ],
      logo_image_url: 'https://www.example.com/en/logo.png',
      header_image_url: 'https://www.example.com/en/fb/header.png',
      qr_code: 'M1SMITH/NICOLAS  CG4X7U nawouehgawgnapwi3jfa0wfh',
      above_bar_code_image_url: 'https://www.example.com/en/PLAT.png',
      flight_info: {
        flight_number: 'KL0642',
        departure_airport: {
          airport_code: 'JFK',
          city: 'New York',
          terminal: 'T1',
          gate: 'D57',
        },
        arrival_airport: {
          airport_code: 'AMS',
          city: 'Amsterdam',
        },
        flight_schedule: {
          departure_time: '2016-01-02T19:05',
          arrival_time: '2016-01-05T17:30',
        },
      },
    },
    {
      passenger_name: 'JONES/FARBOUND',
      pnr_number: 'CG4X7U',
      travel_class: 'business',
      seat: '74K',
      auxiliary_fields: [
        {
          label: 'Terminal',
          value: 'T1',
        },
        {
          label: 'Departure',
          value: '30OCT 19:05',
        },
      ],
      secondary_fields: [
        {
          label: 'Boarding',
          value: '18:30',
        },
        {
          label: 'Gate',
          value: 'D57',
        },
        {
          label: 'Seat',
          value: '74K',
        },
        {
          label: 'Sec.Nr.',
          value: '004',
        },
      ],
      logo_image_url: 'https://www.example.com/en/logo.png',
      header_image_url: 'https://www.example.com/en/fb/header.png',
      qr_code: 'M1JONES/FARBOUND  CG4X7U nawouehgawgnapwi3jfa0wfh',
      above_bar_code_image_url: 'https://www.example.com/en/PLAT.png',
      flight_info: {
        flight_number: 'KL0642',
        departure_airport: {
          airport_code: 'JFK',
          city: 'New York',
          terminal: 'T1',
          gate: 'D57',
        },
        arrival_airport: {
          airport_code: 'AMS',
          city: 'Amsterdam',
        },
        flight_schedule: {
          departure_time: '2016-01-02T19:05',
          arrival_time: '2016-01-05T17:30',
        },
      },
    },
  ],
});
```

<br />

## `sendAirlineCheckinTemplate(userId, attributes)` - [Official Docs](https://developers.facebook.com/docs/messenger-platform/send-api-reference/airline-checkin-template)

Send airline checkin message templates to specified user using the [Send API](https://developers.facebook.com/docs/messenger-platform/reference/send-api#request).

<img src="https://scontent-tpe1-1.xx.fbcdn.net/v/t39.2365-6/13466944_1156144061116360_549622536_n.png?oh=1aa077176a59f346abf8d199e133d2d2&oe=59F2476C" alt="sendAirlineCheckinTemplate" width="250" />

Param      | Type                              | Description
---------- | --------------------------------- | -----------
userId     | <code>String &#124; Object</code> | Page-scoped user ID of the recipient or [recipient][send-api-reference#recipient] object.
attributes | `Object`                          | [payload](https://developers.facebook.com/docs/messenger-platform/send-api-reference/airline-checkin-template#payload) of checkin template.

Example:
```js
client.sendAirlineCheckinTemplate(USER_ID, {
  intro_message: 'Check-in is available now.',
  locale: 'en_US',
  pnr_number: 'ABCDEF',
  flight_info: [
    {
      flight_number: 'f001',
      departure_airport: {
        airport_code: 'SFO',
        city: 'San Francisco',
        terminal: 'T4',
        gate: 'G8',
      },
      arrival_airport: {
        airport_code: 'SEA',
        city: 'Seattle',
        terminal: 'T4',
        gate: 'G8',
      },
      flight_schedule: {
        boarding_time: '2016-01-05T15:05',
        departure_time: '2016-01-05T15:45',
        arrival_time: '2016-01-05T17:30',
      },
    },
  ],
  checkin_url: 'https://www.airline.com/check-in',
});
```

<br />

## `sendAirlineItineraryTemplate(userId, attributes)` - [Official Docs](https://developers.facebook.com/docs/messenger-platform/send-api-reference/airline-itinerary-template)

Send airline itinerary message templates to specified user using the [Send API](https://developers.facebook.com/docs/messenger-platform/reference/send-api#request).

<img src="https://scontent-tpe1-1.xx.fbcdn.net/v/t39.2365-6/13466573_979516348832909_515976570_n.png?oh=1eb97bf63d3a9f5c333ba28184085950&oe=59FB8738" alt="sendAirlineItineraryTemplate" width="600" />

Param      | Type                              | Description
---------- | --------------------------------- | -----------
userId     | <code>String &#124; Object</code> | Page-scoped user ID of the recipient or [recipient][send-api-reference#recipient] object.
attributes | `Object`                          | [payload](https://developers.facebook.com/docs/messenger-platform/send-api-reference/airline-itinerary-template#payload) of itinerary template.

Example:
```js
client.sendAirlineItineraryTemplate(USER_ID, {
  intro_message: "Here's your flight itinerary.",
  locale: 'en_US',
  pnr_number: 'ABCDEF',
  passenger_info: [
    {
      name: 'Farbound Smith Jr',
      ticket_number: '0741234567890',
      passenger_id: 'p001',
    },
    {
      name: 'Nick Jones',
      ticket_number: '0741234567891',
      passenger_id: 'p002',
    },
  ],
  flight_info: [
    {
      connection_id: 'c001',
      segment_id: 's001',
      flight_number: 'KL9123',
      aircraft_type: 'Boeing 737',
      departure_airport: {
        airport_code: 'SFO',
        city: 'San Francisco',
        terminal: 'T4',
        gate: 'G8',
      },
      arrival_airport: {
        airport_code: 'SLC',
        city: 'Salt Lake City',
        terminal: 'T4',
        gate: 'G8',
      },
      flight_schedule: {
        departure_time: '2016-01-02T19:45',
        arrival_time: '2016-01-02T21:20',
      },
      travel_class: 'business',
    },
    {
      connection_id: 'c002',
      segment_id: 's002',
      flight_number: 'KL321',
      aircraft_type: 'Boeing 747-200',
      travel_class: 'business',
      departure_airport: {
        airport_code: 'SLC',
        city: 'Salt Lake City',
        terminal: 'T1',
        gate: 'G33',
      },
      arrival_airport: {
        airport_code: 'AMS',
        city: 'Amsterdam',
        terminal: 'T1',
        gate: 'G33',
      },
      flight_schedule: {
        departure_time: '2016-01-02T22:45',
        arrival_time: '2016-01-03T17:20',
      },
    },
  ],
  passenger_segment_info: [
    {
      segment_id: 's001',
      passenger_id: 'p001',
      seat: '12A',
      seat_type: 'Business',
    },
    {
      segment_id: 's001',
      passenger_id: 'p002',
      seat: '12B',
      seat_type: 'Business',
    },
    {
      segment_id: 's002',
      passenger_id: 'p001',
      seat: '73A',
      seat_type: 'World Business',
      product_info: [
        {
          title: 'Lounge',
          value: 'Complimentary lounge access',
        },
        {
          title: 'Baggage',
          value: '1 extra bag 50lbs',
        },
      ],
    },
    {
      segment_id: 's002',
      passenger_id: 'p002',
      seat: '73B',
      seat_type: 'World Business',
      product_info: [
        {
          title: 'Lounge',
          value: 'Complimentary lounge access',
        },
        {
          title: 'Baggage',
          value: '1 extra bag 50lbs',
        },
      ],
    },
  ],
  price_info: [
    {
      title: 'Fuel surcharge',
      amount: '1597',
      currency: 'USD',
    },
  ],
  base_price: '12206',
  tax: '200',
  total_price: '14003',
  currency: 'USD',
});
```

<br />

## `sendAirlineFlightUpdateTemplate(userId, attributes)` - [Official Docs](https://developers.facebook.com/docs/messenger-platform/send-api-reference/airline-update-template)

Send airline flight update message templates to specified user using the [Send API](https://developers.facebook.com/docs/messenger-platform/reference/send-api#request).

<img src="https://scontent-tpe1-1.xx.fbcdn.net/v/t39.2365-6/13503467_502166346641834_1768260104_n.png?oh=141fe3238aa6f04d413705860eb52ede&oe=59F5C6BC" alt="sendAirlineFlightUpdateTemplate" width="250" />

Param      | Type                              | Description
---------- | --------------------------------- | -----------
userId     | <code>String &#124; Object</code> | Page-scoped user ID of the recipient or [recipient][send-api-reference#recipient] object.
attributes | `Object`                          | [payload](https://developers.facebook.com/docs/messenger-platform/send-api-reference/airline-update-template#payload) of update template.

Example:
```js
client.sendAirlineFlightUpdateTemplate(USER_ID, {
  intro_message: 'Your flight is delayed',
  update_type: 'delay',
  locale: 'en_US',
  pnr_number: 'CF23G2',
  update_flight_info: {
    flight_number: 'KL123',
    departure_airport: {
      airport_code: 'SFO',
      city: 'San Francisco',
      terminal: 'T4',
      gate: 'G8',
    },
    arrival_airport: {
      airport_code: 'AMS',
      city: 'Amsterdam',
      terminal: 'T4',
      gate: 'G8',
    },
    flight_schedule: {
      boarding_time: '2015-12-26T10:30',
      departure_time: '2015-12-26T11:30',
      arrival_time: '2015-12-27T07:30',
    },
  },
});
```

<br />

<a id="quick-replies" />

### Quick Replies - [Official Docs](https://developers.facebook.com/docs/messenger-platform/send-api-reference/quick-replies)

<img src="https://scontent-tpe1-1.xx.fbcdn.net/v/t39.2365-6/14175277_1582251242076612_248078259_n.png?oh=f87f9d3ea0f9902686f21a105e6fe9eb&oe=59F265D6" alt="Sender Actions" width="750" />

## `sendQuickReplies(userId, message, items)`

Send messages with quick replies to specified user using the [Send API](https://developers.facebook.com/docs/messenger-platform/reference/send-api#request).

Param   | Type                              | Description
------- | --------------------------------- | -----------
userId  | <code>String &#124; Object</code> | Page-scoped user ID of the recipient or [recipient][send-api-reference#recipient] object.
message | `Object`                          | `text` or [`attachment`](https://developers.facebook.com/docs/messenger-platform/send-messages/quick-replies#attachment) must be set.
items   | `Array<Object>`                   | Array of [quick_reply](https://developers.facebook.com/docs/messenger-platform/send-messages/quick-replies#quick_reply) to be sent with messages.

Example:
```js
client.sendQuickReplies(USER_ID, { text: 'Pick a color:' }, [
  {
    content_type: 'text',
    title: 'Red',
    payload: 'DEVELOPER_DEFINED_PAYLOAD_FOR_PICKING_RED',
  },
]);
```

<br />

<a id="sender-actions" />

### Sender Actions - [Official Docs](https://developers.facebook.com/docs/messenger-platform/send-api-reference/sender-actions)

<img src="https://scontent-tpe1-1.xx.fbcdn.net/v/t39.2365-6/13480169_570751053131489_689799179_n.png?oh=e0a04cc8a7bdc05b39f9fd4262a6be04&oe=59F7E61C" alt="Sender Actions" width="250" />

## `sendSenderAction(userId, action)`

Send sender actions to specified user using the [Send API](https://developers.facebook.com/docs/messenger-platform/reference/send-api#request), to let users know you are processing their request.

Param  | Type                              | Description
------ | --------------------------------- | -----------
userId | <code>String &#124; Object</code> | Page-scoped user ID of the recipient or [recipient][send-api-reference#recipient] object.
action | `String`                          | Name of the action.

Example:
```js
client.sendSenderAction(USER_ID, 'typing_on');
```

<br />

## `markSeen(userId)`

Mark last message as read for specified user.

Param  | Type                              | Description
------ | --------------------------------- | -----------
userId | <code>String &#124; Object</code> | Page-scoped user ID of the recipient or [recipient][send-api-reference#recipient] object.

Example:
```js
client.markSeen(USER_ID);
```

<br />

## `typingOn(userId)`

Turn typing indicators on for specified user.

Param  | Type                              | Description
------ | --------------------------------- | -----------
userId | <code>String &#124; Object</code> | Page-scoped user ID of the recipient or [recipient][send-api-reference#recipient] object.

Example:
```js
client.typingOn(USER_ID);
```

<br />

## `typingOff(userId)`

Turn typing indicators off for specified user.

Param  | Type                              | Description
------ | --------------------------------- | -----------
userId | <code>String &#124; Object</code> | Page-scoped user ID of the recipient or [recipient][send-api-reference#recipient] object.

Example:
```js
client.typingOff(USER_ID);
```

<br />

<a id="attachment-upload-api" />

### Attachment Upload API - [Official Docs](https://developers.facebook.com/docs/messenger-platform/send-api-reference/attachment-upload)

## `uploadAttachment(type, url)`

Upload specified type attachment using URL address.

Param | Type     | Description
----- | -------- | -----------
type  | `String` | Must be one of `image | video | audio | file`.
url   | `String` | URL address of the attachment.

Example:
```js
client.uploadAttachment('image', 'http://www.example.com/image.jpg');
```

<br />

## `uploadAudio(url)`

Upload audio attachment using URL address.

Param | Type     | Description
----- | -------- | -----------
url   | `String` | URL address of the audio.

Example:
```js
client.uploadAudio('http://www.example.com/audio.mp3');
```

<br />

## `uploadImage(url)`

Upload image attachment using URL address.

Param | Type     | Description
----- | -------- | -----------
url   | `String` | URL address of the image.

Example:
```js
client.uploadImage('http://www.example.com/image.jpg');
```

<br />

## `uploadVideo(url)`

Upload video attachment using URL address.

Upload image attachment using URL address.

Param | Type     | Description
----- | -------- | -----------
url   | `String` | URL address of the video.

Example:
```js
client.uploadVideo('http://www.example.com/video.mp4');
```

<br />

## `uploadFile(url)`

Upload file attachment using URL address.

Param | Type     | Description
----- | -------- | -----------
url   | `String` | URL address of the file.

Example:
```js
client.uploadFile('http://www.example.com/file.pdf');
```

<br />

<a id="tags" />

### Tags - [Official Docs](https://developers.facebook.com/docs/messenger-platform/send-api-reference/tags/)

## `getMessageTags`

Getting tags list via an API.

Example:
```js
client.getMessageTags().then(tags => {
  console.log(tags);
  // [
  //   {
  //     tag: 'SHIPPING_UPDATE',
  //     description:
  //       'The shipping_update tag may only be used to provide a shipping status notification for a product that has already been purchased. For example, when the product is shipped, in-transit, delivered, or delayed. This tag cannot be used for use cases beyond those listed above or for promotional content (ex: daily deals, coupons and discounts, or sale announcements).',
  //   },
  //   {
  //     tag: 'RESERVATION_UPDATE',
  //     description:
  //       'The reservation_update tag may only be used to confirm updates to an existing reservation. For example, when there is a change in itinerary, location, or a cancellation (such as when a hotel booking is canceled, a car rental pick-up time changes, or a room upgrade is confirmed). This tag cannot be used for use cases beyond those listed above or for promotional content (ex: daily deals, coupons and discounts, or sale announcements).',
  //   },
  //   {
  //     tag: 'ISSUE_RESOLUTION',
  //     description:
  //       'The issue_resolution tag may only be used to respond to a customer service issue surfaced in a Messenger conversation after a transaction has taken place. This tag is intended for use cases where the business requires more than 24 hours to resolve an issue and needs to give someone a status update and/or gather additional information. This tag cannot be used for use cases beyond those listed above or for promotional content (ex: daily deals, coupons and discounts, or sale announcements, nor can businesses use the tag to proactively message people to solicit feedback).',
  //   },
  //   {
  //     tag: 'APPOINTMENT_UPDATE',
  //     description:
  //       'The appointment_update tag may only be used to provide updates about an existing appointment. For example, when there is a change in time, a location update or a cancellation (such as when a spa treatment is canceled, a real estate agent needs to meet you at a new location or a dental office proposes a new appointment time). This tag cannot be used for use cases beyond those listed above or for promotional content (ex: daily deals, coupons and discounts, or sale announcements).',
  //   },
  //   {
  //     tag: 'GAME_EVENT',
  //     description:
  //       'The game_event tag may only be used to provide an update on user progression, a global event in a game or a live sporting event. For example, when a person’s crops are ready to be collected, their building is finished, their daily tournament is about to start or their favorite soccer team is about to play. This tag cannot be used for use cases beyond those listed above or for promotional content (ex: daily deals, coupons and discounts, or sale announcements).',
  //   },
  //   {
  //     tag: 'TRANSPORTATION_UPDATE',
  //     description:
  //       'The transportation_update tag may only be used to confirm updates to an existing reservation. For example, when there is a change in status of any flight, train or ferry reservation (such as “ride canceled”, “trip started” or “ferry arrived”). This tag cannot be used for use cases beyond those listed above or for promotional content (ex: daily deals, coupons and discounts, or sale announcements).',
  //   },
  //   {
  //     tag: 'FEATURE_FUNCTIONALITY_UPDATE',
  //     description:
  //       'The feature_functionality_update tag may only be used to provide an update on new features or functionality that become available in a bot. For example, announcing the ability to talk to a live agent in a bot, or that the bot has a new skill. This tag cannot be used for use cases beyond those listed above or for promotional content (ex: daily deals, coupons and discounts, or sale announcements).',
  //   },
  //   {
  //     tag: 'TICKET_UPDATE',
  //     description:
  //       'The ticket_update tag may only be used to provide updates pertaining to an event for which a person already has a ticket. For example, when there is a change in time, a location update or a cancellation (such as when a concert is canceled, the venue has changed or a refund opportunity is available). This tag cannot be used for use cases beyond those listed above or for promotional content (ex: daily deals, coupons and discounts, or sale announcements).',
  //   },
  // ]
});
```

<br />

<a id="message-batching" />

### Message Batching - [Official Docs](https://developers.facebook.com/docs/graph-api/making-multiple-requests)

## `sendBatch(requests)`

Sends multiple requests in one batch.

Param    | Type            | Description
-------- | --------------- | -----------
requests | `Array<Object>` | Subrequests in the batch.

Example
```js
const { Messenger } = require('messaging-api-messenger');

client.sendBatch([
  Messenger.createText(USER_ID, '1'),
  Messenger.createText(USER_ID, '2'),
  Messenger.createText(USER_ID, '3'),
  Messenger.createText(USER_ID, '4'),
  Messenger.createText(USER_ID, '5'),
]);
```

<br />

<a id="broadcast-api" />

### Broadcast API - [Official Docs](https://developers.facebook.com/docs/messenger-platform/send-messages/broadcast-messages)

To use the broadcast API, your Messenger bot must have the following permissions:

- `pages_messaging`
- `pages_messaging_subscriptions`

## `createMessageCreative(messages)`

Param    | Type            | Description
-------- | --------------- | -----------
messages | `Array<Object>` | The messages to send.

Example
```js
client
  .createMessageCreative([
    {
      attachment: {
        type: 'template',
        payload: {
          template_type: 'generic',
          elements: [
            {
              title: 'Welcome to Our Marketplace!',
              image_url: 'https://www.facebook.com/jaspers.png',
              subtitle: 'Fresh fruits and vegetables. Yum.',
              buttons: [
                {
                  type: 'web_url',
                  url: 'https://www.jaspersmarket.com',
                  title: 'View Website',
                },
              ],
            },
          ],
        },
      },
    },
  ])
  .then(result => {
    console.log(result);
    // {
    //   message_creative_id: 938461089,
    // }
  });
```

The following message templates are not supported:

- Airline boarding pass template
- Airline check-in template
- Airline itinerary template
- Airline flight update template
- Receipt template
- Open graph template

<br />

## `sendBroadcastMessage(messageCreativeId, options)`

Param                     | Type     | Description
------------------------- | -------- | -----------
messageCreativeId         | `Number` | The `message_creative_id` of the message creative to send in the broadcast.
options                   | `Object` | Other optional parameters.
options.custom_label_id   | `Number` | The id of custom label.

Example
```js
client.sendBroadcastMessage(938461089).then(result => {
  console.log(result);
  // {
  //   broadcast_id: 827,
  // }
});
```

To send a broadcast message to the set of PSIDs associated with a label, pass label id as `custom_label_id` option:

```js
client.sendBroadcastMessage(938461089, { custom_label_id: LABEL_ID });
```

<br />

## `sendSponsoredMessage(adAccountId, args)`

Param                       | Type          | Description
--------------------------- | ------------- | -----------
adAccountId                 | `String`      | The Ad account ID. [See more](https://developers.facebook.com/docs/marketing-api/guides/messenger-sponsored)
message                     | `Object`      | The Object to pass into request body.
message.message_creative_id | `Number`      | The ID of the Message Creative you want to send.
message.daily_budget        | `Number`      | The maximum daily budget of the ad campaign for sending the sponsored message.
message.bid_amount          | `Number`      | Maximum amount to bid for each message.
message.targeting           | `JSON String` | Option field for ads targeting

Example
```js
client
  .sendSponsoredMessage('18910417349234', {
    message_creative_id: 938461089,
    daily_budget: 100,
    bid_amount: 400,
    targeting: "{'geo_locations': {'countries':['US']}}",
  })
  .then(result => {
    console.log(result);
    // {
    //   "ad_group_id": <AD_GROUP_ID>
    //   "broadcast_id": <BROADCAST_ID>
    //   "success": <RESPONSE_STATUS>
    // }
  });
```

<br />

<<<<<<< HEAD
<a id="targeting-broadcast-messages" />

### Targeting Broadcast Messages - [Official Docs](https://developers.facebook.com/docs/messenger-platform/send-messages/broadcast-messages/target-broadcasts)

## `createLabel(name)`

Creating a Label.

Param  | Type     | Description
------ | -------- | -----------
name   | `String` | name of the custom label.

Example:
```js
client.createLabel('awesome').then(label => {
  console.log(label);
  // {
  //   id: 1712444532121303
  // }
});
```

<br />

## `associateLabel(userId, labelId)`

Associating a Label to a PSID.

Param   | Type     | Description
------- | -------- | -----------
userId  | `String` | Page-scoped user ID of the recipient.
labelId | `String` | ID of the custom label.

Example:
```js
client.associateLabel(USER_ID, LABEL_ID);
=======
## `startReachEstimation(customLabelId)`

Param            | Type          | Description
---------------- | ------------- | -----------
customLabelId    | `Number`      | The custom label ID.

Example
```js
client
  .startReachEstimation(938461089)
  .then(result => {
    console.log(result);
    // {
    //   "reach_estimation_id": <REACH_ESTIMATION_ID>
    // }
  });
>>>>>>> 17dcd843
```

<br />

<<<<<<< HEAD
## `dissociateLabel(userId, labelId)`

Removing a Label From a PSID.

Param   | Type     | Description
------- | -------- | -----------
userId  | `String` | Page-scoped user ID of the recipient.
labelId | `String` | ID of the custom label.

Example:
```js
client.dissociateLabel(USER_ID, LABEL_ID);
```

<br />

## `getAssociatedLabels(userId)`

Retrieving Labels Associated with a PSID.

Param   | Type     | Description
------- | -------- | -----------
userId  | `String` | Page-scoped user ID of the recipient.

Example:
```js
client.getAssociatedLabels(USER_ID).then(result => {
  console.log(result);
  // {
  //   data: [
  //     {
  //       name: 'myLabel',
  //       id: '1001200005003',
  //     },
  //     {
  //       name: 'myOtherLabel',
  //       id: '1001200005002',
  //     },
  //   ],
  //   paging: {
  //     cursors: {
  //       before:
  //         'QVFIUmx1WTBpMGpJWXprYzVYaVhabW55dVpycko4U2xURGE5ODNtNFZAPal94a1hTUnNVMUtoMVVoTzlzSDktUkMtQkUzWEFLSXlMS3ZALYUw3TURLelZAPOGVR',
  //       after:
  //         'QVFIUmItNkpTbjVzakxFWGRydzdaVUFNNnNPaUl0SmwzVHN5ZAWZAEQ3lZANDAzTXFIM0NHbHdYSkQ5OG1GaEozdjkzRmxpUFhxTDl4ZAlBibnE4LWt1eGlTa3Bn',
  //     },
  //   },
  // }
});
```

<br />

## `getLabelDetails(labelId, options)`

Retrieving Label Details.

Param          | Type            | Description
-------------- | --------------- | -----------
labelId        | `String`        | ID of the custom label.
options.fields | `Array<String>` | fields to retrieve with its ID.

Example:
```js
client.getLabelDetails(LABEL_ID, { fields: ['name'] }).then(result => {
  console.log(result);
  // {
  //   id: "1001200005002",
  //   name: "myLabel",
  // }
});
```

<br />

## `getLabelList()`

Retrieving a List of All Labels.

Example:
```js
client.getLabelList().then(result => {
  console.log(result);
  // {
  //   data: [
  //     {
  //       name: 'myLabel',
  //       id: '1001200005003',
  //     },
  //     {
  //       name: 'myOtherLabel',
  //       id: '1001200005002',
  //     },
  //   ],
  //   paging: {
  //     cursors: {
  //       before:
  //         'QVFIUmx1WTBpMGpJWXprYzVYaVhabW55dVpycko4U2xURGE5ODNtNFZAPal94a1hTUnNVMUtoMVVoTzlzSDktUkMtQkUzWEFLSXlMS3ZALYUw3TURLelZAPOGVR',
  //       after:
  //         'QVFIUmItNkpTbjVzakxFWGRydzdaVUFNNnNPaUl0SmwzVHN5ZAWZAEQ3lZANDAzTXFIM0NHbHdYSkQ5OG1GaEozdjkzRmxpUFhxTDl4ZAlBibnE4LWt1eGlTa3Bn',
  //     },
  //   },
  // }
});
```

<br />

## `deleteLabel(labelId)`

Deleting a Label.

Param   | Type     | Description
------- | -------- | -----------
labelId | `String` | ID of the custom label.

Example:
```js
client.deleteLabel(LABEL_ID);
=======
## `retrieveReachEstimate(reachEstimationId)`

Param                       | Type          | Description
--------------------------- | ------------- | -----------
reachEstimationId           | `Number`      | The reach estimate ID from *startReachEstimation*.

Example
```js
client
  .retrieveReachEstimate(73450120243)
  .then(result => {
    console.log(result);
    // {
    //   "reach_estimation": "<REACH_ESTIMATE>"
    //   "id": "<REACH_ESTIMATION_ID>"
    // }
  });
>>>>>>> 17dcd843
```

<br />

<a id="user-profile-api" />

### User Profile API - [Official Docs](https://developers.facebook.com/docs/messenger-platform/user-profile)

## `getUserProfile(userId)`

Retrieving a Person's Profile.

Param  | Type     | Description
------ | -------- | -----------
userId | `String` | Page-scoped user ID of the recipient.

Example:
```js
client.getUserProfile(USER_ID).then(user => {
  console.log(user);
  // {
  //   first_name: 'Johnathan',
  //   last_name: 'Jackson',
  //   profile_pic: 'https://example.com/pic.png',
  //   locale: 'en_US',
  //   timezone: 8,
  //   gender: 'male',
  // }
});
```

<br />

<a id="messenger-profile-api" />

### Messenger Profile API - [Official Docs](https://developers.facebook.com/docs/messenger-platform/messenger-profile)

## `getMessengerProfile(fields)`

Retrieves the current value of one or more Messenger Profile properties by name.

Param  | Type            | Description
------ | --------------- | -----------
fields | `Array<String>` | Value must be among `account_linking_url`, `persistent_menu`, `get_started`, `greeting`, `whitelisted_domains`, `payment_settings`, `target_audience`, `home_url`.

Example:
```js
client.getMessengerProfile(['get_started', 'persistent_menu']).then(profile => {
  console.log(profile);
  // [
  //   {
  //     get_started: {
  //       payload: 'GET_STARTED',
  //     },
  //   },
  //   {
  //     persistent_menu: [
  //       {
  //         locale: 'default',
  //         composer_input_disabled: true,
  //         call_to_actions: [
  //           {
  //             type: 'postback',
  //             title: 'Restart Conversation',
  //             payload: 'RESTART',
  //           },
  //         ],
  //       },
  //     ],
  //   },
  // ]
});
```

<br />

## `setMessengerProfile(profile)`

Sets the values of one or more Messenger Profile properties. Only properties set in the request body will be overwritten.

Param   | Type     | Description
------- | -------- | -----------
profile | `Object` | Object of [Profile](https://developers.facebook.com/docs/messenger-platform/reference/messenger-profile-api#profile_properties).

Example:
```js
client.setMessengerProfile({
  get_started: {
    payload: 'GET_STARTED',
  },
  persistent_menu: [
    {
      locale: 'default',
      composer_input_disabled: true,
      call_to_actions: [
        {
          type: 'postback',
          title: 'Restart Conversation',
          payload: 'RESTART',
        },
      ],
    },
  ],
});
```

<br />

## `deleteMessengerProfile(fields)`

Deletes one or more Messenger Profile properties. Only properties specified in the fields array will be deleted.

Param  | Type            | Description
------ | --------------- | -----------
fields | `Array<String>` | Value must be among `account_linking_url`, `persistent_menu`, `get_started`, `greeting`, `whitelisted_domains`, `payment_settings`, `target_audience`, `home_url`.

Example:
```js
client.deleteMessengerProfile(['get_started', 'persistent_menu']);
```

<br />

<a id="persistent-menu" />

### Persistent Menu - [Official Docs](https://developers.facebook.com/docs/messenger-platform/messenger-profile/persistent-menu)

![](https://scontent-tpe1-1.xx.fbcdn.net/v/t39.2365-6/16686128_804279846389859_443648268883197952_n.png?oh=adde03b0bc7dd524a58cf46016e0267d&oe=59FC90D6)

## `getPersistentMenu`

Retrieves the current value of persistent menu.

Example:
```js
client.getPersistentMenu().then(menu => {
  console.log(menu);
  // [
  //   {
  //     locale: 'default',
  //     composer_input_disabled: true,
  //     call_to_actions: [
  //       {
  //         type: 'postback',
  //         title: 'Restart Conversation',
  //         payload: 'RESTART',
  //       },
  //       {
  //         type: 'web_url',
  //         title: 'Powered by ALOHA.AI, Yoctol',
  //         url: 'https://www.yoctol.com/',
  //       },
  //     ],
  //   },
  // ]
});
```

<br />

## `setPersistentMenu(menu)`

Sets the values of persistent menu.

Param | Type            | Description
----- | --------------- | -----------
menu  | `Array<Object>` | Array of [menu](https://developers.facebook.com/docs/messenger-platform/reference/messenger-profile-api/persistent-menu#properties).

Example:
```js
client.setPersistentMenu([
  {
    locale: 'default',
    call_to_actions: [
      {
        title: 'Play Again',
        type: 'postback',
        payload: 'RESTART',
      },
      {
        title: 'Language Setting',
        type: 'nested',
        call_to_actions: [
          {
            title: '中文',
            type: 'postback',
            payload: 'CHINESE',
          },
          {
            title: 'English',
            type: 'postback',
            payload: 'ENGLISH',
          },
        ],
      },
      {
        title: 'Explore D',
        type: 'nested',
        call_to_actions: [
          {
            title: 'Explore',
            type: 'web_url',
            url: 'https://www.youtube.com/watch?v=v',
            webview_height_ratio: 'tall',
          },
          {
            title: 'W',
            type: 'web_url',
            url: 'https://www.facebook.com/w',
            webview_height_ratio: 'tall',
          },
          {
            title: 'Powered by YOCTOL',
            type: 'web_url',
            url: 'https://www.yoctol.com/',
            webview_height_ratio: 'tall',
          },
        ],
      },
    ],
  },
]);
```

> Note: You must set a get started button to use the persistent menu.

<br />

## `deletePersistentMenu`

Deletes persistent menu.

Example:
```js
client.deletePersistentMenu();
```

<a id="get-started-button" />

### Get Started Button - [Official Docs](https://developers.facebook.com/docs/messenger-platform/messenger-profile/get-started-button)

<img src="https://scontent-tpe1-1.xx.fbcdn.net/v/t39.2365-6/14302685_243106819419381_1314180151_n.png?oh=9487042d8c0067eb2fda1efa45d0e17b&oe=59F7185C" alt="Get Started Button" width="500" />

## `getGetStarted`

Retrieves the current value of get started button.

Example:
```js
client.getGetStarted().then(getStarted => {
  console.log(getStarted);
  // {
  //   payload: 'GET_STARTED',
  // }
});
```

<br />

## `setGetStarted(payload)`

Sets the values of get started button.

Param   | Type     | Description
------- | -------- | -----------
payload | `String` | Payload sent back to your webhook in a `messaging_postbacks` event when the 'Get Started' button is tapped.

Example:
```js
client.setGetStarted('GET_STARTED');
```

<br />

## `deleteGetStarted`

Deletes get started button.

Example:
```js
client.deleteGetStarted();
```

<a id="greeting-text" />

### Greeting Text - [Officail docs](https://developers.facebook.com/docs/messenger-platform/messenger-profile/greeting-text)

<img src="https://scontent-tpe1-1.xx.fbcdn.net/v/t39.2365-6/14287888_188235318253964_1078929636_n.png?oh=a1171ab50f04d3a244ed703eafd2dbef&oe=59F01AF5" alt="Greeting Text" width="250" />

## `getGreeting`

Retrieves the current value of greeting text.

Example:
```js
client.getGreeting().then(greeting => {
  console.log(greeting);
  // [
  //   {
  //     locale: 'default',
  //     text: 'Hello!',
  //   },
  // ]
});
```

<br />

## `setGreeting(greeting)`

Sets the values of greeting text.

Param    | Type            | Description
-------- | --------------- | -----------
greeting | `Array<Object>` | Array of [greeting](https://developers.facebook.com/docs/messenger-platform/reference/messenger-profile-api/greeting#properties).

Example:
```js
client.setGreeting([
  {
    locale: 'default',
    text: 'Hello!',
  },
]);
```

<br />

## `deleteGreeting`

Deletes greeting text.

Example:
```js
client.deleteGreeting();
```

<a id="domain-whitelist" />

### Whitelisted Domains - [Official Docs](https://developers.facebook.com/docs/messenger-platform/messenger-profile/domain-whitelisting)

## `getWhitelistedDomains`

Retrieves the current value of whitelisted domains.

Example:
```js
client.getWhitelistedDomains().then(domains => {
  console.log(domains);
  // ['http://www.example.com/']
});
```

<br />

## `setWhitelistedDomains(domains)`

Sets the values of whitelisted domains.

Param   | Type            | Description
------- | --------------- | -----------
domains | `Array<String>` | Array of [whitelisted_domain](https://developers.facebook.com/docs/messenger-platform/reference/messenger-profile-api/domain-whitelisting#properties).

Example:
```js
client.setWhitelistedDomains(['www.example.com']);
```

<br />

## `deleteWhitelistedDomains`

Deletes whitelisted domains.

Example:
```js
client.deleteWhitelistedDomains();
```

<a id="account-linking-url" />

### Account Linking URL - [Official Docs](https://developers.facebook.com/docs/messenger-platform/reference/messenger-profile-api/account-linking-url)

## `getAccountLinkingURL`

Retrieves the current value of account linking URL.

Example:
```js
client.getAccountLinkingURL().then(accountLinking => {
  console.log(accountLinking);
  // {
  //   account_linking_url:
  //     'https://www.example.com/oauth?response_type=code&client_id=1234567890&scope=basic',
  // }
});
```

<br />

## `setAccountLinkingURL(url)`

Sets the values of account linking URL.

Param | Type     | Description
----- | -------- | -----------
url   | `String` | Account linking URL.

Example:
```js
client.setAccountLinkingURL(
  'https://www.example.com/oauth?response_type=code&client_id=1234567890&scope=basic'
);
```

<br />

## `deleteAccountLinkingURL`

Deletes account linking URL.

Example:
```js
client.deleteAccountLinkingURL();
```

<a id="payment-settings" />

### Payment Settings - [Official Docs](https://developers.facebook.com/docs/messenger-platform/messenger-profile/payment-settings)

## `getPaymentSettings`

Retrieves the current value of payment settings.

Example:
```js
client.getPaymentSettings().then(settings => {
  console.log(settings);
  // {
  //   privacy_url: 'www.facebook.com',
  //   public_key: 'YOUR_PUBLIC_KEY',
  //   test_users: ['12345678'],
  // }
});
```

<br />

## `setPaymentPrivacyPolicyURL(url)`

Sets the values of payment privacy policy URL.

Param | Type     | Description
----- | -------- | -----------
url   | `String` | Payment privacy policy URL.

Example:
```js
client.setPaymentPrivacyPolicyURL('https://www.example.com');
```

<br />

## `setPaymentPublicKey(key)`

Sets the values of payment public key.

Param | Type     | Description
----- | -------- | -----------
key   | `String` | payment public key.

Example:
```js
client.setPaymentPublicKey('YOUR_PUBLIC_KEY');
```

<br />

## `setPaymentTestUsers(users)`

Sets the values of payment test users.

Param | Type            | Description
----- | --------------- | -----------
users | `Array<String>` | Array of IDs for people that will test payments in your app.

Example:
```js
client.setPaymentTestUsers(['12345678']);
```

<br />

## `deletePaymentSettings`

Deletes payment settings.

Example:
```js
client.deletePaymentSettings();
```

<br />

<a id="target-audience" />

### Target Audience - [Official Docs](https://developers.facebook.com/docs/messenger-platform/messenger-profile/target-audience)

## `getTargetAudience`

Retrieves the current value of target audience.

Example:
```js
client.getTargetAudience().then(targetAudience => {
  console.log(targetAudience);
  // {
  //   audience_type: 'custom',
  //   countries: {
  //     whitelist: ['US', 'CA'],
  //   },
  // }
});
```

<br />

## `setTargetAudience(type, whitelist, blacklist)`

Sets the values of target audience.

Param     | Type            | Description
--------- | --------------- | -----------
type      | `String`        | Audience type. Valid values include `all | custom | none`.
whitelist | `Array<String>` | List of ISO 3166 Alpha-2 codes. Users in any of the blacklist countries won't see your bot on discovery surfaces on Messenger Platform.
blacklist | `Array<String>` | List of ISO 3166 Alpha-2 codes. Users in any of the whitelist countries will see your bot on discovery surfaces on Messenger Platform.

Exmaple:
```js
client.setTargetAudience('custom', ['US', 'CA'], ['UK']);
```

<br />

## `deleteTargetAudience`

Deletes target audience.

Example:
```js
client.deleteTargetAudience();
```

<br />

<a id="chat-extension-home-url" />

### Chat Extension Home URL - [Official Docs](https://developers.facebook.com/docs/messenger-platform/messenger-profile/home-url)

## `getHomeURL`

Retrieves the current value of chat extension home URL.

Example:
```js
client.getHomeURL().then(chatExtension => {
  console.log(chatExtension);
  // {
  //   url: 'http://petershats.com/send-a-hat',
  //   webview_height_ratio: 'tall',
  //   in_test: true,
  // }
});
```

<br />

## `setHomeURL(url, attributes)`

Sets the values of chat extension home URL.

Param      | Type     | Description
---------- | ---------| -----------
url        | `String` | The URL to be invoked from drawer.
attributes | `Object` | Other [properties](https://developers.facebook.com/docs/messenger-platform/reference/messenger-profile-api/home-url#properties) of home URL.

Exmaple:
```js
client.setHomeURL('http://petershats.com/send-a-hat', {
  webview_height_ratio: 'tall',
  in_test: true,
});
```

<br />

## `deleteHomeURL`

Deletes chat extension home URL.

Example:
```js
client.deleteHomeURL();
```

<br />

<a id="messenger-code-api" />

### Messenger Code API - [Official Docs](https://developers.facebook.com/docs/messenger-platform/messenger-code)

![](https://scontent-tpe1-1.xx.fbcdn.net/v/t39.2365-6/16685647_261975084241469_2329165888516784128_n.png?oh=61941dc020355f5c8fe88035d33f1503&oe=59F612D6)

## `generateMessengerCode(options)`

Generating a Messenger code.

Param              | Type     | Description
------------------ | ---------| -----------
options            | `Object` | Optional parameters of generating a Messenger code.
options.image_size | `Number` | The size, in pixels, for the image you are requesting.
options.data       | `Object` | If creating a parametric code, pass `{ "data": { "ref": "YOUR_REF_HERE" } }`.

Example:
```js
client
  .generateMessengerCode({
    data: {
      ref: 'billboard-ad',
    },
    image_size: 1000,
  })
  .then(code => {
    console.log(code);
    // {
    //   "uri": "YOUR_CODE_URL_HERE"
    // }
  });
```

<br />

### Handover Protocol API

## `passThreadControl(userId, targetAppId, metadata)` - [Official Docs](https://developers.facebook.com/docs/messenger-platform/pass-thread-control)

Passes thread control from your app to another app.

Param       | Type     | Description
----------- | ---------| -----------
userId      | `String` | The PSID of the message recipient.
targetAppId | `Number` | The app ID of the Secondary Receiver to pass thread control to.
metadata    | `String` | Metadata passed to the receiving app in the `pass_thread_control` webhook event.

Example:
```js
client.passThreadControl(USER_ID, APP_ID, 'free formed text for another app');
```

<br />

## `passThreadControlToPageInbox(userId, metadata)` - [Official Docs](https://developers.facebook.com/docs/messenger-platform/handover-protocol/pass-thread-control#page_inbox)

Passes thread control from your app to "Page Inbox" app.

Param       | Type     | Description
----------- | ---------| -----------
userId      | `String` | The PSID of the message recipient.
metadata    | `String` | Metadata passed to the receiving app in the `pass_thread_control` webhook event.

Example:
```js
client.passThreadControlToPageInbox(
  USER_ID,
  'free formed text for another app'
);
```

<br />

## `takeThreadControl(userId, metadata)` - [Official Docs](https://developers.facebook.com/docs/messenger-platform/take-thread-control)

Takes control of a specific thread from a Secondary Receiver app.

Param       | Type     | Description
----------- | ---------| -----------
userId      | `String` | The PSID of the message recipient.
metadata    | `String` | Metadata passed back to the secondary app in the `take_thread_control` webhook event.

Example:
```js
client.passThreadControl(USER_ID, 'free formed text for another app');
```

<br />

## `getSecondaryReceivers` - [Official Docs](https://developers.facebook.com/docs/messenger-platform/secondary-receivers)

Retrieves the list of apps that are Secondary Receivers for a page.

Example:
```js
client.getSecondaryReceivers().then(receivers => {
  console.log(receivers);
  // [
  //   {
  //     "id": "12345678910",
  //     "name": "David's Composer"
  //   },
  //   {
  //     "id": "23456789101",
  //     "name": "Messenger Rocks"
  //   }
  // ]
});
```

<br />

<a id="page-messaging-insights-api" />

### Page Messaging Insights API - [Official Docs](https://developers.facebook.com/docs/messenger-platform/insights/page-messaging)

## `getInsights(metrics, options)`

Retrieves the insights of your Facebook Page.

Param          | Type     | Description
-------------- | ---------| -----------
metrics        | `Array`  | [The metrics](https://developers.facebook.com/docs/messenger-platform/reference/messaging-insights-api/#metrics) you want to check.
options        | `Object` | Optional arguments.
options.since  | `number` | Optional. UNIX timestamp of the start time to get the metric for.
options.until  | `number` | Optional. UNIX timestamp of the end time to get the metric for.


Example:
```js
client.getInsights(['page_messages_active_threads_unique']).then(counts => {
  console.log(counts);
  // [
  //   {
  //     "name": "<METRIC>",
  //     "period": "day",
  //     "values": [
  //       {
  //         "value": "<VALUE>",
  //         "end_time": "<UTC_TIMESTAMP>"
  //       },
  //       {
  //         "value": "<VALUE>",
  //         "end_time": "<UTC_TIMESTAMP>"
  //       }
  //     ]
  //   }
  // ]
});
```

<br />

## `getDailyUniqueActiveThreadCounts`

Retrieves a count of the unique active threads your app participated in per day.

Example:
```js
client.getDailyUniqueActiveThreadCounts().then(counts => {
  console.log(counts);
  // [
  //   {
  //     "name": "page_messages_active_threads_unique",
  //     "period": "day",
  //     "values": [
  //       {
  //         "value": 83111,
  //         "end_time": "2017-02-02T08:00:00+0000"
  //       },
  //       {
  //         "value": 85215,
  //         "end_time": "2017-02-03T08:00:00+0000"
  //       },
  //       {
  //         "value": 87175,
  //         "end_time": "2017-02-04T08:00:00+0000"
  //       }
  //    ],
  //    "title": "Daily unique active threads count by thread fbid",
  //    "description": "Daily: total unique active threads created between users and page.",
  //    "id": "1234567/insights/page_messages_active_threads_unique/day"
  //   }
  // ]
});
```

<br />

## `getBlockedConversations`

Retrieves the number of conversations with the Page that have been blocked.

Example:
```js
client.getBlockedConversations().then(counts => {
  console.log(counts);
  // [
  //   {
  //     "name": "<METRIC>",
  //     "period": "day",
  //     "values": [
  //       {
  //         "value": "<VALUE>",
  //         "end_time": "<UTC_TIMESTAMP>"
  //       },
  //       {
  //         "value": "<VALUE>",
  //         "end_time": "<UTC_TIMESTAMP>"
  //       }
  //    ]
  //   }
  // ]
});
```

<br />

## `getReportedConversations`

Retrieves the number of conversations from your Page that have been reported by people for reasons such as spam, or containing inappropriate content.

Example:
```js
client.getReportedConversations().then(counts => {
  console.log(counts);
  // [
  //   {
  //     "name": "<METRIC>",
  //     "period": "day",
  //     "values": [
  //       {
  //         "value": "<VALUE>",
  //         "end_time": "<UTC_TIMESTAMP>"
  //       },
  //       {
  //         "value": "<VALUE>",
  //         "end_time": "<UTC_TIMESTAMP>"
  //       }
  //     ]
  //   }
  // ]
});
```

<br />

## `getReportedConversationsByReportType`

Retrieves the number of conversations from your Page that have been reported by people for reasons such as spam, or containing inappropriate content.

Example:
```js
client.getReportedConversationsByReportType().then(counts => {
  console.log(counts);
  // [
  //   {
  //     "name": "<METRIC>",
  //     "period": "day",
  //     "values": [
  //       {
  //         "value": "<VALUE>",
  //         "end_time": "<UTC_TIMESTAMP>"
  //       },
  //       {
  //         "value": "<VALUE>",
  //         "end_time": "<UTC_TIMESTAMP>"
  //       }
  //     ]
  //   }
  // ]
});
```

<br />

## `getDailyUniqueConversationCounts`

**Deprecated**

> `getDailyUniqueConversationCounts` is deprecated as of November 7, 2017.
> This metric will be removed in Graph API v2.12.

Retrieves a count of actions that were initiated by people your app was in an active thread with per day.

Example:
```js
client.getDailyUniqueConversationCounts().then(counts => {
  console.log(counts);
  // [
  //   {
  //     "name": "page_messages_feedback_by_action_unique",
  //     "period": "day",
  //     "values": [
  //       {
  //         "value": {
  //           "TURN_ON": 40,
  //           "TURN_OFF": 167,
  //           "DELETE": 720,
  //           "OTHER": 0,
  //           "REPORT_SPAM": 0
  //         },
  //         "end_time": "2017-02-02T08:00:00+0000"
  //       },
  //       {
  //         "value": {
  //           "TURN_ON": 38,
  //           "DELETE": 654,
  //           "TURN_OFF": 155,
  //           "REPORT_SPAM": 1,
  //           "OTHER": 0
  //         },
  //         "end_time": "2017-02-03T08:00:00+0000"
  //       }
  //     ],
  //     "title": "Daily unique conversation count broken down by user feedback actions",
  //     "description": "Daily: total unique active threads created between users and page.",
  //     "id": "1234567/insights/page_messages_active_threads_unique/day"
  //   }
  // ],
});
```

<br />

<a id="built-in-nlp-api" />

### Built-in NLP API - [Official Docs](https://developers.facebook.com/docs/messenger-platform/built-in-nlp)

## `setNLPConfigs(config)`

Set values of NLP configs.

Param               | Type      | Description
------------------- | --------- | -----------
config              | `Object`  | Configuration of NLP.
config.nlp_enabled  | `Boolean` | Either enable NLP or disable NLP for that Page.
config.custom_token | `String`  | Access token from Wit.

Example:
```js
client.setNLPConfigs({
  nlp_enabled: true,
});
```

<br />

## `enableNLP`

Enabling Built-in NLP.

Example:
```js
client.enableNLP();
```

<br />

## `disableNLP`

Disabling Built-in NLP.

Example:
```js
client.disableNLP();
```

[send-api-reference#recipient]: https://developers.facebook.com/docs/messenger-platform/send-api-reference#recipient<|MERGE_RESOLUTION|>--- conflicted
+++ resolved
@@ -19,6 +19,7 @@
     * [Message Batching](#message-batching)
   * [Broadcast API](#broadcast-api)
     * [Targeting Broadcast Messages](#targeting-broadcast-messages)
+    * [Estimating Broadcast Size](#estimating-broadcast-size)
   * [User Profile API](#user-profile-api)
   * [Messenger Profile API](#messenger-profile-api)
     * [Persistent Menu](#persistent-menu)
@@ -1374,7 +1375,6 @@
 
 <br />
 
-<<<<<<< HEAD
 <a id="targeting-broadcast-messages" />
 
 ### Targeting Broadcast Messages - [Official Docs](https://developers.facebook.com/docs/messenger-platform/send-messages/broadcast-messages/target-broadcasts)
@@ -1411,29 +1411,10 @@
 Example:
 ```js
 client.associateLabel(USER_ID, LABEL_ID);
-=======
-## `startReachEstimation(customLabelId)`
-
-Param            | Type          | Description
----------------- | ------------- | -----------
-customLabelId    | `Number`      | The custom label ID.
-
-Example
-```js
-client
-  .startReachEstimation(938461089)
-  .then(result => {
-    console.log(result);
-    // {
-    //   "reach_estimation_id": <REACH_ESTIMATION_ID>
-    // }
-  });
->>>>>>> 17dcd843
-```
-
-<br />
-
-<<<<<<< HEAD
+```
+
+<br />
+
 ## `dissociateLabel(userId, labelId)`
 
 Removing a Label From a PSID.
@@ -1553,7 +1534,36 @@
 Example:
 ```js
 client.deleteLabel(LABEL_ID);
-=======
+```
+
+<br />
+
+<br />
+
+<a id="estimating-broadcast-size" />
+
+### Estimating Broadcast Size - [Official Docs](https://developers.facebook.com/docs/messenger-platform/send-messages/broadcast-messages/estimate-reach)
+
+## `startReachEstimation(customLabelId)`
+
+Param            | Type          | Description
+---------------- | ------------- | -----------
+customLabelId    | `Number`      | The custom label ID.
+
+Example
+```js
+client
+  .startReachEstimation(938461089)
+  .then(result => {
+    console.log(result);
+    // {
+    //   "reach_estimation_id": <REACH_ESTIMATION_ID>
+    // }
+  });
+```
+
+<br />
+
 ## `retrieveReachEstimate(reachEstimationId)`
 
 Param                       | Type          | Description
@@ -1571,7 +1581,6 @@
     //   "id": "<REACH_ESTIMATION_ID>"
     // }
   });
->>>>>>> 17dcd843
 ```
 
 <br />
