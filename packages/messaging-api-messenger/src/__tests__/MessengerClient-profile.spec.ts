import MockAdapter from 'axios-mock-adapter';

import MessengerClient from '../MessengerClient';

const ACCESS_TOKEN = '1234567890';

let axios;
let _create;
beforeEach(() => {
  axios = require('axios'); // eslint-disable-line global-require
  _create = axios.create;
});

afterEach(() => {
  axios.create = _create;
});

const createMock = () => {
  const client = new MessengerClient(ACCESS_TOKEN);
  const mock = new MockAdapter(client.axios);
  return { client, mock };
};

describe('messenger profile', () => {
  describe('#getMessengerProfile', () => {
    it('should respond data of messenger profile', async () => {
      const { client, mock } = createMock();

      const reply = {
        data: [
          {
            get_started: {
              payload: 'GET_STARTED',
            },
          },
          {
            persistent_menu: [
              {
                locale: 'default',
                composer_input_disabled: true,
                call_to_actions: [
                  {
                    type: 'postback',
                    title: 'Restart Conversation',
                    payload: 'RESTART',
                  },
                ],
              },
            ],
          },
        ],
      };

      let url;
      mock.onGet().reply(config => {
        url = config.url;
        return [200, reply];
      });

      const res = await client.getMessengerProfile([
        'get_started',
        'persistent_menu',
      ]);

      expect(url).toEqual(
        `/me/messenger_profile?fields=get_started,persistent_menu&access_token=${ACCESS_TOKEN}`
      );

      expect(res).toEqual([
        {
          getStarted: {
            payload: 'GET_STARTED',
          },
        },
        {
          persistentMenu: [
            {
              locale: 'default',
              composerInputDisabled: true,
              callToActions: [
                {
                  type: 'postback',
                  title: 'Restart Conversation',
                  payload: 'RESTART',
                },
              ],
            },
          ],
        },
      ]);
    });
  });

  describe('#setMessengerProfile', () => {
    it('should respond success result', async () => {
      const { client, mock } = createMock();

      const reply = {
        result: 'success',
      };

      let url;
      let data;
      mock.onPost().reply(config => {
        url = config.url;
        data = config.data;
        return [200, reply];
      });

      const res = await client.setMessengerProfile({
        getStarted: {
          payload: 'GET_STARTED',
        },
        persistentMenu: [
          {
            locale: 'default',
            composerInputDisabled: true,
            callToActions: [
              {
                type: 'postback',
                title: 'Restart Conversation',
                payload: 'RESTART',
              },
            ],
          },
        ],
      });

      expect(url).toEqual(`/me/messenger_profile?access_token=${ACCESS_TOKEN}`);
      expect(JSON.parse(data)).toEqual({
        get_started: {
          payload: 'GET_STARTED',
        },
        persistent_menu: [
          {
            locale: 'default',
            composer_input_disabled: true,
            call_to_actions: [
              {
                type: 'postback',
                title: 'Restart Conversation',
                payload: 'RESTART',
              },
            ],
          },
        ],
      });

      expect(res).toEqual(reply);
    });
  });

  describe('#deleteMessengerProfile', () => {
    it('should respond success result', async () => {
      const { client, mock } = createMock();

      const reply = {
        result: 'success',
      };

      let url;
      let data;
      mock.onDelete().reply(config => {
        url = config.url;
        data = config.data;
        return [200, reply];
      });

      const res = await client.deleteMessengerProfile([
        'get_started',
        'persistent_menu',
      ]);

      expect(url).toEqual(`/me/messenger_profile?access_token=${ACCESS_TOKEN}`);
      expect(JSON.parse(data)).toEqual({
        fields: ['get_started', 'persistent_menu'],
      });

      expect(res).toEqual(reply);
    });
  });
});

describe('get started button', () => {
  describe('#getGetStarted', () => {
    it('should respond data of get started', async () => {
      const { client, mock } = createMock();

      const reply = {
        data: [
          {
            get_started: {
              payload: 'GET_STARTED',
            },
          },
        ],
      };

      let url;
      mock.onGet().reply(config => {
        url = config.url;
        return [200, reply];
      });

      const res = await client.getGetStarted();

      expect(url).toEqual(
        `/me/messenger_profile?fields=get_started&access_token=${ACCESS_TOKEN}`
      );

      expect(res).toEqual({
        payload: 'GET_STARTED',
      });
    });

    it('should respond null when data is an empty array', async () => {
      const { client, mock } = createMock();

      const reply = {
        data: [],
      };

      let url;
      mock.onGet().reply(config => {
        url = config.url;
        return [200, reply];
      });

      const res = await client.getGetStarted();

      expect(url).toEqual(
        `/me/messenger_profile?fields=get_started&access_token=${ACCESS_TOKEN}`
      );

      expect(res).toEqual(null);
    });
  });

  describe('#setGetStarted', () => {
    it('should respond success result', async () => {
      const { client, mock } = createMock();

      const reply = {
        result: 'success',
      };

      let url;
      let data;
      mock.onPost().reply(config => {
        url = config.url;
        data = config.data;
        return [200, reply];
      });

      const res = await client.setGetStarted('GET_STARTED');

      expect(url).toEqual(`/me/messenger_profile?access_token=${ACCESS_TOKEN}`);
      expect(JSON.parse(data)).toEqual({
        get_started: {
          payload: 'GET_STARTED',
        },
      });

      expect(res).toEqual(reply);
    });
  });

  describe('#deleteGetStarted', () => {
    it('should respond success result', async () => {
      const { client, mock } = createMock();

      const reply = {
        result: 'success',
      };

      let url;
      let data;
      mock.onDelete().reply(config => {
        url = config.url;
        data = config.data;
        return [200, reply];
      });

      const res = await client.deleteGetStarted();

      expect(url).toEqual(`/me/messenger_profile?access_token=${ACCESS_TOKEN}`);
      expect(JSON.parse(data)).toEqual({
        fields: ['get_started'],
      });

      expect(res).toEqual(reply);
    });
  });
});

describe('persistent menu', () => {
  describe('#getPersistentMenu', () => {
    it('should respond data of persistent menu', async () => {
      const { client, mock } = createMock();

      const reply = {
        data: [
          {
            persistent_menu: [
              {
                locale: 'default',
                composer_input_disabled: true,
                call_to_actions: [
                  {
                    type: 'postback',
                    title: 'Restart Conversation',
                    payload: 'RESTART',
                  },
                  {
                    type: 'web_url',
                    title: 'Powered by ALOHA.AI, Yoctol',
                    url: 'https://www.yoctol.com/',
                  },
                ],
              },
            ],
          },
        ],
      };

      let url;
      mock.onGet().reply(config => {
        url = config.url;
        return [200, reply];
      });

      const res = await client.getPersistentMenu();

      expect(url).toEqual(
        `/me/messenger_profile?fields=persistent_menu&access_token=${ACCESS_TOKEN}`
      );

      expect(res).toEqual([
        {
          locale: 'default',
          composerInputDisabled: true,
          callToActions: [
            {
              type: 'postback',
              title: 'Restart Conversation',
              payload: 'RESTART',
            },
            {
              type: 'web_url',
              title: 'Powered by ALOHA.AI, Yoctol',
              url: 'https://www.yoctol.com/',
            },
          ],
        },
      ]);
    });

    it('should respond null when data is an empty array', async () => {
      const { client, mock } = createMock();

      const reply = {
        data: [],
      };

      let url;
      mock.onGet().reply(config => {
        url = config.url;
        return [200, reply];
      });

      const res = await client.getPersistentMenu();

      expect(url).toEqual(
        `/me/messenger_profile?fields=persistent_menu&access_token=${ACCESS_TOKEN}`
      );

      expect(res).toEqual(null);
    });
  });

  describe('#setPersistentMenu', () => {
    it('should respond success result', async () => {
      const { client, mock } = createMock();

      const reply = {
        result: 'success',
      };

      let url;
      let data;
      mock.onPost().reply(config => {
        url = config.url;
        data = config.data;
        return [200, reply];
      });

      const res = await client.setPersistentMenu([
        {
          type: 'postback',
          title: 'Restart Conversation',
          payload: 'RESTART',
        },
        {
          type: 'web_url',
          title: 'Powered by ALOHA.AI, Yoctol',
          url: 'https://www.yoctol.com/',
        },
      ]);

      expect(url).toEqual(`/me/messenger_profile?access_token=${ACCESS_TOKEN}`);
      expect(JSON.parse(data)).toEqual({
        persistent_menu: [
          {
            locale: 'default',
            composer_input_disabled: false,
            call_to_actions: [
              {
                type: 'postback',
                title: 'Restart Conversation',
                payload: 'RESTART',
              },
              {
                type: 'web_url',
                title: 'Powered by ALOHA.AI, Yoctol',
                url: 'https://www.yoctol.com/',
              },
            ],
          },
        ],
      });

      expect(res).toEqual(reply);
    });

    it('should respond success result if input is a full PersistentMenu, not MenuItem[]', async () => {
      const { client, mock } = createMock();

      const reply = {
        result: 'success',
      };

      let url;
      let data;
      mock.onPost().reply(config => {
        url = config.url;
        data = config.data;
        return [200, reply];
      });

      const res = await client.setPersistentMenu([
        {
          locale: 'default',
          composerInputDisabled: false,
          callToActions: [
            {
              type: 'postback',
              title: 'Restart Conversation',
              payload: 'RESTART',
            },
            {
              type: 'web_url',
              title: 'Powered by ALOHA.AI, Yoctol',
              url: 'https://www.yoctol.com/',
            },
          ],
        },
      ]);

      expect(url).toEqual(`/me/messenger_profile?access_token=${ACCESS_TOKEN}`);
      expect(JSON.parse(data)).toEqual({
        persistent_menu: [
          {
            locale: 'default',
            composer_input_disabled: false,
            call_to_actions: [
              {
                type: 'postback',
                title: 'Restart Conversation',
                payload: 'RESTART',
              },
              {
                type: 'web_url',
                title: 'Powered by ALOHA.AI, Yoctol',
                url: 'https://www.yoctol.com/',
              },
            ],
          },
        ],
      });

      expect(res).toEqual(reply);
    });

    it('should support disabled input', async () => {
      const { client, mock } = createMock();

      const reply = {
        result: 'success',
      };

      let url;
      let data;
      mock.onPost().reply(config => {
        url = config.url;
        data = config.data;
        return [200, reply];
      });

      const items = [
        {
          type: 'postback',
          title: 'Restart Conversation',
          payload: 'RESTART',
        },
      ];

      const res = await client.setPersistentMenu(items, {
        composerInputDisabled: true,
      });

      expect(url).toEqual(`/me/messenger_profile?access_token=${ACCESS_TOKEN}`);
      expect(JSON.parse(data)).toEqual({
        persistent_menu: [
          {
            locale: 'default',
            composer_input_disabled: true,
            call_to_actions: [
              {
                type: 'postback',
                title: 'Restart Conversation',
                payload: 'RESTART',
              },
            ],
          },
        ],
      });

      expect(res).toEqual(reply);
    });
  });

  describe('#deletePersistentMenu', () => {
    it('should respond success result', async () => {
      const { client, mock } = createMock();

      const reply = {
        result: 'success',
      };

      let url;
      let data;
      mock.onDelete().reply(config => {
        url = config.url;
        data = config.data;
        return [200, reply];
      });

      const res = await client.deletePersistentMenu();

      expect(url).toEqual(`/me/messenger_profile?access_token=${ACCESS_TOKEN}`);
      expect(JSON.parse(data)).toEqual({
        fields: ['persistent_menu'],
      });

      expect(res).toEqual(reply);
    });
  });
});

describe('greeting', () => {
  describe('#getGreeting', () => {
    it('should respond data of greeting text', async () => {
      const { client, mock } = createMock();

      const reply = {
        data: [
          {
            greeting: [
              {
                locale: 'default',
                text: 'Hello!',
              },
            ],
          },
        ],
      };

      let url;
      mock.onGet().reply(config => {
        url = config.url;
        return [200, reply];
      });

      const res = await client.getGreeting();

      expect(url).toEqual(
        `/me/messenger_profile?fields=greeting&access_token=${ACCESS_TOKEN}`
      );

      expect(res).toEqual([
        {
          locale: 'default',
          text: 'Hello!',
        },
      ]);
    });

    it('should respond null when data is an empty array', async () => {
      const { client, mock } = createMock();

      const reply = {
        data: [],
      };

      let url;
      mock.onGet().reply(config => {
        url = config.url;
        return [200, reply];
      });

      const res = await client.getGreeting();

      expect(url).toEqual(
        `/me/messenger_profile?fields=greeting&access_token=${ACCESS_TOKEN}`
      );

      expect(res).toEqual(null);
    });
  });

  describe('#setGreeting', () => {
    it('should respond success result', async () => {
      const { client, mock } = createMock();

      const reply = {
        result: 'success',
      };

      let url;
      let data;
      mock.onPost().reply(config => {
        url = config.url;
        data = config.data;
        return [200, reply];
      });

      const res = await client.setGreeting('Hello!');

      expect(url).toEqual(`/me/messenger_profile?access_token=${ACCESS_TOKEN}`);
      expect(JSON.parse(data)).toEqual({
        greeting: [
          {
            locale: 'default',
            text: 'Hello!',
          },
        ],
      });

      expect(res).toEqual(reply);
    });

    it('should respond success result if input is multi-locale greetings', async () => {
      const { client, mock } = createMock();

      const reply = {
        result: 'success',
      };

      let url;
      let data;
      mock.onPost().reply(config => {
        url = config.url;
        data = config.data;
        return [200, reply];
      });

      const res = await client.setGreeting([
        {
          locale: 'default',
          text: 'Hello!',
        },
        {
          locale: 'zh_TW',
          text: '哈囉！',
        },
      ]);

      expect(url).toEqual(`/me/messenger_profile?access_token=${ACCESS_TOKEN}`);
      expect(JSON.parse(data)).toEqual({
        greeting: [
          {
            locale: 'default',
            text: 'Hello!',
          },
          {
            locale: 'zh_TW',
            text: '哈囉！',
          },
        ],
      });

      expect(res).toEqual(reply);
    });
  });

  describe('#deleteGreeting', () => {
    it('should respond success result', async () => {
      const { client, mock } = createMock();

      const reply = {
        result: 'success',
      };

      let url;
      let data;
      mock.onDelete().reply(config => {
        url = config.url;
        data = config.data;
        return [200, reply];
      });

      const res = await client.deleteGreeting();

      expect(url).toEqual(`/me/messenger_profile?access_token=${ACCESS_TOKEN}`);
      expect(JSON.parse(data)).toEqual({
        fields: ['greeting'],
      });

      expect(res).toEqual(reply);
    });
  });
});

describe('ice breakers', () => {
  describe('#getIceBreakers', () => {
    it('should respond data of ice breakers', async () => {
      const { client, mock } = createMock();

      const reply = {
        data: [
          {
            ice_breakers: [
              {
                question: 'Where are you located?',
                payload: 'LOCATION_POSTBACK_PAYLOAD',
              },
              {
                question: 'What are your hours?',
                payload: 'HOURS_POSTBACK_PAYLOAD',
              },
            ],
          },
        ],
      };

      let url;
      mock.onGet().reply(config => {
        url = config.url;
        return [200, reply];
      });

      const res = await client.getIceBreakers();

      expect(url).toEqual(
        `/me/messenger_profile?fields=ice_breakers&access_token=${ACCESS_TOKEN}`
      );

      expect(res).toEqual([
        {
          question: 'Where are you located?',
          payload: 'LOCATION_POSTBACK_PAYLOAD',
        },
        {
          question: 'What are your hours?',
          payload: 'HOURS_POSTBACK_PAYLOAD',
        },
      ]);
    });

    it('should respond null when data is an empty array', async () => {
      const { client, mock } = createMock();

      const reply = {
        data: [],
      };

      let url;
      mock.onGet().reply(config => {
        url = config.url;
        return [200, reply];
      });

      const res = await client.getIceBreakers();

      expect(url).toEqual(
        `/me/messenger_profile?fields=ice_breakers&access_token=${ACCESS_TOKEN}`
      );

      expect(res).toEqual(null);
    });
  });

  describe('#setIceBreakers', () => {
    it('should respond success result', async () => {
      const { client, mock } = createMock();

      const reply = {
        result: 'success',
      };

      let url;
      let data;
      mock.onPost().reply(config => {
        url = config.url;
        data = config.data;
        return [200, reply];
      });

      const res = await client.setIceBreakers([
        {
          question: 'Where are you located?',
          payload: 'LOCATION_POSTBACK_PAYLOAD',
        },
        {
          question: 'What are your hours?',
          payload: 'HOURS_POSTBACK_PAYLOAD',
        },
      ]);

      expect(url).toEqual(`/me/messenger_profile?access_token=${ACCESS_TOKEN}`);
      expect(JSON.parse(data)).toEqual({
        ice_breakers: [
          {
            question: 'Where are you located?',
            payload: 'LOCATION_POSTBACK_PAYLOAD',
          },
          {
            question: 'What are your hours?',
            payload: 'HOURS_POSTBACK_PAYLOAD',
          },
        ],
      });

      expect(res).toEqual(reply);
    });
  });

  describe('#deleteIceBreakers', () => {
    it('should respond success result', async () => {
      const { client, mock } = createMock();

      const reply = {
        result: 'success',
      };

      let url;
      let data;
      mock.onDelete().reply(config => {
        url = config.url;
        data = config.data;
        return [200, reply];
      });

      const res = await client.deleteIceBreakers();

      expect(url).toEqual(`/me/messenger_profile?access_token=${ACCESS_TOKEN}`);
      expect(JSON.parse(data)).toEqual({
        fields: ['ice_breakers'],
      });

      expect(res).toEqual(reply);
    });
  });
});

describe('whitelisted domains', () => {
  describe('#getWhitelistedDomains', () => {
    it('should respond data of whitelisted domains', async () => {
      const { client, mock } = createMock();

      const reply = {
        data: [
          {
            whitelisted_domains: ['http://www.yoctol.com/'],
          },
        ],
      };

      let url;
      mock.onGet().reply(config => {
        url = config.url;
        return [200, reply];
      });

      const res = await client.getWhitelistedDomains();

      expect(url).toEqual(
        `/me/messenger_profile?fields=whitelisted_domains&access_token=${ACCESS_TOKEN}`
      );

      expect(res).toEqual(['http://www.yoctol.com/']);
    });

    it('should respond null when data is an empty array', async () => {
      const { client, mock } = createMock();

      const reply = {
        data: [],
      };

      let url;
      mock.onGet().reply(config => {
        url = config.url;
        return [200, reply];
      });

      const res = await client.getWhitelistedDomains();

      expect(url).toEqual(
        `/me/messenger_profile?fields=whitelisted_domains&access_token=${ACCESS_TOKEN}`
      );

      expect(res).toEqual(null);
    });
  });

  describe('#setWhitelistedDomains', () => {
    it('should respond success result', async () => {
      const { client, mock } = createMock();

      const reply = {
        result: 'success',
      };

      let url;
      let data;
      mock.onPost().reply(config => {
        url = config.url;
        data = config.data;
        return [200, reply];
      });

      const res = await client.setWhitelistedDomains(['www.yoctol.com']);

      expect(url).toEqual(`/me/messenger_profile?access_token=${ACCESS_TOKEN}`);
      expect(JSON.parse(data)).toEqual({
        whitelisted_domains: ['www.yoctol.com'],
      });

      expect(res).toEqual(reply);
    });
  });

  describe('#deleteWhitelistedDomains', () => {
    it('should respond success result', async () => {
      const { client, mock } = createMock();

      const reply = {
        result: 'success',
      };

      let url;
      let data;
      mock.onDelete().reply(config => {
        url = config.url;
        data = config.data;
        return [200, reply];
      });

      const res = await client.deleteWhitelistedDomains();

      expect(url).toEqual(`/me/messenger_profile?access_token=${ACCESS_TOKEN}`);
      expect(JSON.parse(data)).toEqual({
        fields: ['whitelisted_domains'],
      });

      expect(res).toEqual(reply);
    });
  });
});

describe('account linking url', () => {
  describe('#getAccountLinkingURL', () => {
    it('should respond data of account linking url', async () => {
      const { client, mock } = createMock();

      const reply = {
        data: [
          {
            account_linking_url:
              'https://www.example.com/oauth?response_type=code&client_id=1234567890&scope=basic',
          },
        ],
      };

      let url;
      mock.onGet().reply(config => {
        url = config.url;
        return [200, reply];
      });

      const res = await client.getAccountLinkingURL();

      expect(url).toEqual(
        `/me/messenger_profile?fields=account_linking_url&access_token=${ACCESS_TOKEN}`
      );

      expect(res).toEqual({
        accountLinkingUrl:
          'https://www.example.com/oauth?response_type=code&client_id=1234567890&scope=basic',
      });
    });

    it('should respond null when data is an empty array', async () => {
      const { client, mock } = createMock();

      const reply = {
        data: [],
      };

      let url;
      mock.onGet().reply(config => {
        url = config.url;
        return [200, reply];
      });

      const res = await client.getAccountLinkingURL();

      expect(url).toEqual(
        `/me/messenger_profile?fields=account_linking_url&access_token=${ACCESS_TOKEN}`
      );

      expect(res).toEqual(null);
    });
  });

  describe('#setAccountLinkingURL', () => {
    it('should respond success result', async () => {
      const { client, mock } = createMock();

      const reply = {
        result: 'success',
      };

      let url;
      let data;
      mock.onPost().reply(config => {
        url = config.url;
        data = config.data;
        return [200, reply];
      });

      const res = await client.setAccountLinkingURL(
        'https://www.example.com/oauth?response_type=code&client_id=1234567890&scope=basic'
      );

      expect(url).toEqual(`/me/messenger_profile?access_token=${ACCESS_TOKEN}`);
      expect(JSON.parse(data)).toEqual({
        account_linking_url:
          'https://www.example.com/oauth?response_type=code&client_id=1234567890&scope=basic',
      });

      expect(res).toEqual(reply);
    });
  });

  describe('#deleteAccountLinkingURL', () => {
    it('should respond success result', async () => {
      const { client, mock } = createMock();

      const reply = {
        result: 'success',
      };

      let url;
      let data;
      mock.onDelete().reply(config => {
        url = config.url;
        data = config.data;
        return [200, reply];
      });

      const res = await client.deleteAccountLinkingURL();

      expect(url).toEqual(`/me/messenger_profile?access_token=${ACCESS_TOKEN}`);
      expect(JSON.parse(data)).toEqual({
        fields: ['account_linking_url'],
      });

      expect(res).toEqual(reply);
    });
  });
});

<<<<<<< HEAD
describe('payment settings', () => {
  describe('#getPaymentSettings', () => {
    it('should respond data of payment settings', async () => {
      const { client, mock } = createMock();

      const reply = {
        data: [
          {
            privacy_url: 'www.facebook.com',
            public_key: 'YOUR_PUBLIC_KEY',
            test_users: ['12345678'],
          },
        ],
      };

      let url;
      mock.onGet().reply(config => {
        url = config.url;
        return [200, reply];
      });

      const res = await client.getPaymentSettings();

      expect(url).toEqual(
        `/me/messenger_profile?fields=payment_settings&access_token=${ACCESS_TOKEN}`
      );

      expect(res).toEqual({
        privacyUrl: 'www.facebook.com',
        publicKey: 'YOUR_PUBLIC_KEY',
        testUsers: ['12345678'],
      });
    });

    it('should respond null when data is an empty array', async () => {
      const { client, mock } = createMock();

      const reply = {
        data: [],
      };

      let url;
      mock.onGet().reply(config => {
        url = config.url;
        return [200, reply];
      });

      const res = await client.getPaymentSettings();

      expect(url).toEqual(
        `/me/messenger_profile?fields=payment_settings&access_token=${ACCESS_TOKEN}`
      );

      expect(res).toEqual(null);
    });
  });

  describe('#setPaymentPrivacyPolicyURL', () => {
    it('should respond success result', async () => {
      const { client, mock } = createMock();

      const reply = {
        result: 'success',
      };

      let url;
      let data;
      mock.onPost().reply(config => {
        url = config.url;
        data = config.data;
        return [200, reply];
      });

      const res = await client.setPaymentPrivacyPolicyURL(
        'https://www.example.com'
      );

      expect(url).toEqual(`/me/messenger_profile?access_token=${ACCESS_TOKEN}`);
      expect(JSON.parse(data)).toEqual({
        payment_settings: {
          privacy_url: 'https://www.example.com',
        },
      });

      expect(res).toEqual(reply);
    });
  });

  describe('#setPaymentPublicKey', () => {
    it('should respond success result', async () => {
      const { client, mock } = createMock();

      const reply = {
        result: 'success',
      };

      let url;
      let data;
      mock.onPost().reply(config => {
        url = config.url;
        data = config.data;
        return [200, reply];
      });

      const res = await client.setPaymentPublicKey('YOUR_PUBLIC_KEY');

      expect(url).toEqual(`/me/messenger_profile?access_token=${ACCESS_TOKEN}`);
      expect(JSON.parse(data)).toEqual({
        payment_settings: {
          public_key: 'YOUR_PUBLIC_KEY',
        },
      });

      expect(res).toEqual(reply);
    });
  });

  describe('#setPaymentTestUsers', () => {
    it('should respond success result', async () => {
      const { client, mock } = createMock();

      const reply = {
        result: 'success',
      };

      let url;
      let data;
      mock.onPost().reply(config => {
        url = config.url;
        data = config.data;
        return [200, reply];
      });

      const res = await client.setPaymentTestUsers(['12345678']);

      expect(url).toEqual(`/me/messenger_profile?access_token=${ACCESS_TOKEN}`);
      expect(JSON.parse(data)).toEqual({
        payment_settings: {
          test_users: ['12345678'],
        },
      });

      expect(res).toEqual(reply);
    });
  });

  describe('#deletePaymentSettings', () => {
    it('should respond success result', async () => {
      const { client, mock } = createMock();

      const reply = {
        result: 'success',
      };

      let url;
      let data;
      mock.onDelete().reply(config => {
        url = config.url;
        data = config.data;
        return [200, reply];
      });

      const res = await client.deletePaymentSettings();

      expect(url).toEqual(`/me/messenger_profile?access_token=${ACCESS_TOKEN}`);
      expect(JSON.parse(data)).toEqual({
        fields: ['payment_settings'],
      });

      expect(res).toEqual(reply);
    });
  });
});

=======
>>>>>>> 41c8b613
describe('chat extension home URL', () => {
  describe('#getHomeURL', () => {
    it('should respond data of home url', async () => {
      const { client, mock } = createMock();

      const reply = {
        data: [
          {
            url: 'http://petershats.com/send-a-hat',
            webview_height_ratio: 'tall',
            in_test: true,
          },
        ],
      };

      let url;
      mock.onGet().reply(config => {
        url = config.url;
        return [200, reply];
      });

      const res = await client.getHomeURL();

      expect(url).toEqual(
        `/me/messenger_profile?fields=home_url&access_token=${ACCESS_TOKEN}`
      );

      expect(res).toEqual({
        url: 'http://petershats.com/send-a-hat',
        webviewHeightRatio: 'tall',
        inTest: true,
      });
    });

    it('should respond null when data is an empty array', async () => {
      const { client, mock } = createMock();

      const reply = {
        data: [],
      };

      let url;
      mock.onGet().reply(config => {
        url = config.url;
        return [200, reply];
      });

      const res = await client.getHomeURL();

      expect(url).toEqual(
        `/me/messenger_profile?fields=home_url&access_token=${ACCESS_TOKEN}`
      );

      expect(res).toEqual(null);
    });
  });

  describe('#setHomeURL', () => {
    it('should respond success result', async () => {
      const { client, mock } = createMock();

      const reply = {
        result: 'success',
      };

      let url;
      let data;
      mock.onPost().reply(config => {
        url = config.url;
        data = config.data;
        return [200, reply];
      });

      const res = await client.setHomeURL('http://petershats.com/send-a-hat', {
        webviewHeightRatio: 'tall',
        inTest: true,
      });

      expect(url).toEqual(`/me/messenger_profile?access_token=${ACCESS_TOKEN}`);
      expect(JSON.parse(data)).toEqual({
        home_url: {
          url: 'http://petershats.com/send-a-hat',
          webview_height_ratio: 'tall',
          in_test: true,
        },
      });

      expect(res).toEqual(reply);
    });
  });

  describe('#deleteHomeURL', () => {
    it('should respond success result', async () => {
      const { client, mock } = createMock();

      const reply = {
        result: 'success',
      };

      let url;
      let data;
      mock.onDelete().reply(config => {
        url = config.url;
        data = config.data;
        return [200, reply];
      });

      const res = await client.deleteHomeURL();

      expect(url).toEqual(`/me/messenger_profile?access_token=${ACCESS_TOKEN}`);
      expect(JSON.parse(data)).toEqual({
        fields: ['home_url'],
      });

      expect(res).toEqual(reply);
    });
  });
});<|MERGE_RESOLUTION|>--- conflicted
+++ resolved
@@ -1092,183 +1092,6 @@
   });
 });
 
-<<<<<<< HEAD
-describe('payment settings', () => {
-  describe('#getPaymentSettings', () => {
-    it('should respond data of payment settings', async () => {
-      const { client, mock } = createMock();
-
-      const reply = {
-        data: [
-          {
-            privacy_url: 'www.facebook.com',
-            public_key: 'YOUR_PUBLIC_KEY',
-            test_users: ['12345678'],
-          },
-        ],
-      };
-
-      let url;
-      mock.onGet().reply(config => {
-        url = config.url;
-        return [200, reply];
-      });
-
-      const res = await client.getPaymentSettings();
-
-      expect(url).toEqual(
-        `/me/messenger_profile?fields=payment_settings&access_token=${ACCESS_TOKEN}`
-      );
-
-      expect(res).toEqual({
-        privacyUrl: 'www.facebook.com',
-        publicKey: 'YOUR_PUBLIC_KEY',
-        testUsers: ['12345678'],
-      });
-    });
-
-    it('should respond null when data is an empty array', async () => {
-      const { client, mock } = createMock();
-
-      const reply = {
-        data: [],
-      };
-
-      let url;
-      mock.onGet().reply(config => {
-        url = config.url;
-        return [200, reply];
-      });
-
-      const res = await client.getPaymentSettings();
-
-      expect(url).toEqual(
-        `/me/messenger_profile?fields=payment_settings&access_token=${ACCESS_TOKEN}`
-      );
-
-      expect(res).toEqual(null);
-    });
-  });
-
-  describe('#setPaymentPrivacyPolicyURL', () => {
-    it('should respond success result', async () => {
-      const { client, mock } = createMock();
-
-      const reply = {
-        result: 'success',
-      };
-
-      let url;
-      let data;
-      mock.onPost().reply(config => {
-        url = config.url;
-        data = config.data;
-        return [200, reply];
-      });
-
-      const res = await client.setPaymentPrivacyPolicyURL(
-        'https://www.example.com'
-      );
-
-      expect(url).toEqual(`/me/messenger_profile?access_token=${ACCESS_TOKEN}`);
-      expect(JSON.parse(data)).toEqual({
-        payment_settings: {
-          privacy_url: 'https://www.example.com',
-        },
-      });
-
-      expect(res).toEqual(reply);
-    });
-  });
-
-  describe('#setPaymentPublicKey', () => {
-    it('should respond success result', async () => {
-      const { client, mock } = createMock();
-
-      const reply = {
-        result: 'success',
-      };
-
-      let url;
-      let data;
-      mock.onPost().reply(config => {
-        url = config.url;
-        data = config.data;
-        return [200, reply];
-      });
-
-      const res = await client.setPaymentPublicKey('YOUR_PUBLIC_KEY');
-
-      expect(url).toEqual(`/me/messenger_profile?access_token=${ACCESS_TOKEN}`);
-      expect(JSON.parse(data)).toEqual({
-        payment_settings: {
-          public_key: 'YOUR_PUBLIC_KEY',
-        },
-      });
-
-      expect(res).toEqual(reply);
-    });
-  });
-
-  describe('#setPaymentTestUsers', () => {
-    it('should respond success result', async () => {
-      const { client, mock } = createMock();
-
-      const reply = {
-        result: 'success',
-      };
-
-      let url;
-      let data;
-      mock.onPost().reply(config => {
-        url = config.url;
-        data = config.data;
-        return [200, reply];
-      });
-
-      const res = await client.setPaymentTestUsers(['12345678']);
-
-      expect(url).toEqual(`/me/messenger_profile?access_token=${ACCESS_TOKEN}`);
-      expect(JSON.parse(data)).toEqual({
-        payment_settings: {
-          test_users: ['12345678'],
-        },
-      });
-
-      expect(res).toEqual(reply);
-    });
-  });
-
-  describe('#deletePaymentSettings', () => {
-    it('should respond success result', async () => {
-      const { client, mock } = createMock();
-
-      const reply = {
-        result: 'success',
-      };
-
-      let url;
-      let data;
-      mock.onDelete().reply(config => {
-        url = config.url;
-        data = config.data;
-        return [200, reply];
-      });
-
-      const res = await client.deletePaymentSettings();
-
-      expect(url).toEqual(`/me/messenger_profile?access_token=${ACCESS_TOKEN}`);
-      expect(JSON.parse(data)).toEqual({
-        fields: ['payment_settings'],
-      });
-
-      expect(res).toEqual(reply);
-    });
-  });
-});
-
-=======
->>>>>>> 41c8b613
 describe('chat extension home URL', () => {
   describe('#getHomeURL', () => {
     it('should respond data of home url', async () => {
