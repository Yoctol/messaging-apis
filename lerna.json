--- conflicted
+++ resolved
@@ -2,16 +2,10 @@
   "lerna": "3.4.0",
   "npmClient": "yarn",
   "useWorkspaces": true,
-<<<<<<< HEAD
   "version": "1.0.0-alpha.0",
-=======
-  "version": "0.8.3",
->>>>>>> 874202b4
   "command": {
     "publish": {
-      "ignoreChanges": [
-        "__tests__/**"
-      ]
+      "ignoreChanges": ["__tests__/**"]
     }
   }
 }